import {
  BN,
  constants,
  expectEvent,
  expectRevert,
  balance,
  ether,
} from "@openzeppelin/test-helpers";
import { expect } from "chai";
import { ethers } from "hardhat";

/**
 * These tests intended to ensure Filtered Minter integrates properly with V1
 * core contract. Nearly identical tests as the V3 core.
 */
describe("GenArt721MinterEthAuction_V1Core", async function () {
  const name = "Non Fungible Token";
  const symbol = "NFT";

  const firstTokenId = new BN("30000000");
  const secondTokenId = new BN("3000001");

  const startingPrice = ethers.utils.parseEther("1");
  const pricePerTokenInWei = ethers.utils.parseEther("0.1");
  // purposefully different price per token on core contract (tracked separately)
  const pricePerTokenInWeiAuctionResting = ethers.utils.parseEther("0.05");

  const projectOne = 3; // V1 core starts at project 3

  const projectMaxInvocations = 15;

  const ONE_MINUTE = 60000;
  const ONE_HOUR = ONE_MINUTE * 60;
  const ONE_DAY = ONE_HOUR * 24;

  const auctionStartTimeOffset = ONE_HOUR;

  beforeEach(async function () {
    const [owner, newOwner, artist, additional, snowfro] =
      await ethers.getSigners();
    this.accounts = {
      owner: owner,
      newOwner: newOwner,
      artist: artist,
      additional: additional,
      snowfro: snowfro,
    };

    const randomizerFactory = await ethers.getContractFactory("Randomizer");
    this.randomizer = await randomizerFactory.deploy();

    const artblocksFactory = await ethers.getContractFactory("GenArt721CoreV1");
    this.token = await artblocksFactory
      .connect(snowfro)
      .deploy(name, symbol, this.randomizer.address);

    const minterFilterFactory = await ethers.getContractFactory("MinterFilter");
    this.minterFilter = await minterFilterFactory.deploy(this.token.address);

    const minterFactory = await ethers.getContractFactory(
      "GenArt721FilteredMinterETHAuction"
    );
    this.minter = await minterFactory.deploy(
      this.token.address,
      this.minterFilter.address
    );

    await this.token
      .connect(snowfro)
      .addProject("project1", artist.address, 0, false);

    await this.token.connect(snowfro).toggleProjectIsActive(projectOne);

    await this.token
      .connect(snowfro)
      .addMintWhitelisted(this.minterFilter.address);

    await this.token
      .connect(artist)
      .updateProjectMaxInvocations(projectOne, projectMaxInvocations);

    await this.token
      .connect(this.accounts.artist)
      .toggleProjectIsPaused(projectOne);

    await this.minterFilter
      .connect(this.accounts.snowfro)
      .addApprovedMinter(this.minter.address);
    await this.minterFilter
      .connect(this.accounts.snowfro)
      .setMinterForProject(projectOne, this.minter.address);

    if (this.hasOwnProperty("startTime") && this.startTime) {
      this.startTime = this.startTime + ONE_DAY;
    } else {
      this.startTime = Date.now();
    }

    const startTimePlusMinuteAndTwoHours = this.startTime + ONE_HOUR * 2;
    await this.minter
      .connect(this.accounts.snowfro)
      .setAuctionDetails(
        projectOne,
        this.startTime + auctionStartTimeOffset,
        this.startTime + auctionStartTimeOffset + ONE_HOUR * 2,
        startingPrice,
        pricePerTokenInWeiAuctionResting
      );
  });

  describe("constructor", async function () {
    it("reverts when given incorrect minter filter and core addresses", async function () {
      const artblocksFactory = await ethers.getContractFactory(
        "GenArt721CoreV1"
      );
      const token2 = await artblocksFactory
        .connect(this.accounts.snowfro)
        .deploy(name, symbol, this.randomizer.address);

      const minterFilterFactory = await ethers.getContractFactory(
        "MinterFilter"
      );
      const minterFilter = await minterFilterFactory.deploy(token2.address);

      const minterFactory = await ethers.getContractFactory(
        "GenArt721FilteredMinter"
      );
      // fails when combine new minterFilter with the old token in constructor
      await expectRevert(
        minterFactory.deploy(this.token.address, minterFilter.address),
        "Illegal contract pairing"
      );
    });
  });

  describe("purchase", async function () {
    it("disallows purchase before auction begins", async function () {
      await ethers.provider.send("evm_mine", [this.startTime + ONE_HOUR / 2]);
      await expectRevert(
        this.minter.connect(this.accounts.owner).purchase(projectOne, {
          value: startingPrice.toString(),
          gasPrice: 0,
        }),
        "Auction not yet started"
      );
    });

    it("calculates the price correctly", async function () {
      await ethers.provider.send("evm_mine", [
        this.startTime + auctionStartTimeOffset,
      ]);

      const step = ONE_MINUTE * 8; // 480 seconds
      const numSteps = 15;
      for (let i = 1; i < numSteps; i++) {
        let ownerBalance = await this.accounts.owner.getBalance();
        let a = ethers.BigNumber.from(i * step).mul(
          startingPrice.sub(pricePerTokenInWeiAuctionResting).toString()
        );
        let t = ethers.BigNumber.from(a.toString());
        let price = startingPrice.sub(t.div(step * numSteps));
        let contractPriceInfo = await this.minter
          .connect(this.accounts.owner)
          .getPriceInfo(projectOne);
        await ethers.provider.send("evm_mine", [
          this.startTime + auctionStartTimeOffset + i * step,
        ]);
        await this.minter.connect(this.accounts.owner).purchase(projectOne, {
          value: price.toString(),
          gasPrice: 0,
        });
        // Test that price isn't too low

        await expectRevert(
          this.minter.connect(this.accounts.owner).purchase(projectOne, {
            value: ((price.toBigInt() * BigInt(100)) / BigInt(101)).toString(),
            gasPrice: 0,
          }),
          "Must send minimum value to mint!"
        );
        let ownerDelta = (await this.accounts.owner.getBalance()).sub(
          ownerBalance
        );
        expect(ownerDelta.mul("-1").lte(contractPriceInfo.tokenPriceInWei)).to
          .be.true;
      }
    });

    it("calculates the price before correctly", async function () {
      await ethers.provider.send("evm_setNextBlockTimestamp", [this.startTime]);

      await this.minter
        .connect(this.accounts.snowfro)
        .setAuctionDetails(
          projectOne,
          this.startTime + 60000,
          this.startTime + 2 * ONE_HOUR,
          startingPrice,
          pricePerTokenInWeiAuctionResting
        );

      let contractPriceInfo = await this.minter
        .connect(this.accounts.owner)
        .getPriceInfo(projectOne);
      expect(contractPriceInfo.tokenPriceInWei).to.be.equal(startingPrice);
    });

    it("calculates the price after correctly ", async function () {
      await ethers.provider.send("evm_setNextBlockTimestamp", [
        this.startTime + 5 * ONE_HOUR,
      ]);

      await this.minter
        .connect(this.accounts.snowfro)
        .setAuctionDetails(
          projectOne,
          this.startTime + 60000,
          this.startTime + 2 * ONE_HOUR,
          startingPrice,
          pricePerTokenInWeiAuctionResting
        );

      await ethers.provider.send("evm_mine", [
        this.startTime + auctionStartTimeOffset + 2 * ONE_HOUR,
      ]);
      let contractPriceInfo = await this.minter
        .connect(this.accounts.owner)
        .getPriceInfo(projectOne);
      expect(contractPriceInfo.tokenPriceInWei).to.be.equal(
        pricePerTokenInWeiAuctionResting
      );
    });
  });

  describe("purchaseTo", async function () {
    it("allows `purchaseTo` by default", async function () {
      await ethers.provider.send("evm_mine", [
        this.startTime + auctionStartTimeOffset,
      ]);
      await this.minter
        .connect(this.accounts.owner)
        .purchaseTo(this.accounts.additional.address, projectOne, {
          value: startingPrice,
        });
    });

    it("disallows `purchaseTo` if disallowed explicitly", async function () {
      await ethers.provider.send("evm_mine", [
        this.startTime + auctionStartTimeOffset,
      ]);
      await this.minter
        .connect(this.accounts.snowfro)
        .togglePurchaseToDisabled(projectOne);
      await expectRevert(
        this.minter
          .connect(this.accounts.owner)
          .purchaseTo(this.accounts.additional.address, projectOne, {
            value: startingPrice,
          }),
        "No `purchaseTo` Allowed"
      );
      // still allows `purchaseTo` if destination matches sender.
      await this.minter
        .connect(this.accounts.owner)
        .purchaseTo(this.accounts.owner.address, projectOne, {
          value: startingPrice,
        });
    });

    it("emits event when `purchaseTo` is toggled", async function () {
      // emits true when changed from initial value of false
      await expect(
        this.minter
          .connect(this.accounts.snowfro)
          .togglePurchaseToDisabled(projectOne)
      )
        .to.emit(this.minter, "PurchaseToDisabledUpdated")
        .withArgs(projectOne, true);
      // emits false when changed from initial value of true
      await expect(
        this.minter
          .connect(this.accounts.snowfro)
          .togglePurchaseToDisabled(projectOne)
      )
        .to.emit(this.minter, "PurchaseToDisabledUpdated")
        .withArgs(projectOne, false);
    });
  });

  describe("setAuctionDetails", async function () {
    it("allows whitelisted to set auction details", async function () {
      await this.minter
        .connect(this.accounts.snowfro)
        .setAuctionDetails(
          projectOne,
          this.startTime + 60000,
          this.startTime + 2 * ONE_HOUR,
          startingPrice,
          pricePerTokenInWeiAuctionResting
        );
    });

    it("allows artist to set auction details", async function () {
      await this.minter
        .connect(this.accounts.artist)
        .setAuctionDetails(
          projectOne,
          this.startTime + 60000,
          this.startTime + 2 * ONE_HOUR,
          startingPrice,
          pricePerTokenInWeiAuctionResting
        );
    });

    it("disallows non-whitelisted non-artist to set auction details", async function () {
      await expectRevert(
        this.minter
          .connect(this.accounts.additional)
          .setAuctionDetails(
            projectOne,
            this.startTime + 60000,
            this.startTime + 2 * ONE_HOUR,
            startingPrice,
            pricePerTokenInWeiAuctionResting
          ),
        "Only Core whitelisted or Artist"
      );
    });

    it("disallows higher resting price than starting price", async function () {
      await expectRevert(
        this.minter
          .connect(this.accounts.snowfro)
          .setAuctionDetails(
            projectOne,
            this.startTime + 60000,
            this.startTime + 2 * ONE_HOUR,
            pricePerTokenInWeiAuctionResting,
            startingPrice
          ),
        "Auction start price must be greater than auction end price"
      );
    });
  });

<<<<<<< HEAD
=======
  describe("resetAuctionDetails", async function () {
    it("allows whitelisted to reset auction details", async function () {
      await expect(
        this.minter
          .connect(this.accounts.deployer)
          .resetAuctionDetails(projectOne)
      )
        .to.emit(this.minter, "SetAuctionDetails")
        .withArgs(projectOne, 0, 0, 0, 0);
    });

    it("disallows artist to reset auction details", async function () {
      await expectRevert(
        this.minter
          .connect(this.accounts.artist)
          .resetAuctionDetails(projectOne),
        "Only Core whitelisted"
      );
    });

    it("disallows non-whitelisted non-artist to reset auction details", async function () {
      await expectRevert(
        this.minter
          .connect(this.accounts.additional)
          .resetAuctionDetails(projectOne),
        "Only Core whitelisted"
      );
    });

    it("invalidates unpaused, ongoing auction (prevents price of zero)", async function () {
      // prove projectOne is mintable
      await ethers.provider.send("evm_mine", [
        this.startTime + auctionStartTimeOffset,
      ]);
      await this.minter.connect(this.accounts.owner).purchase(projectOne, {
        value: startingPrice,
      });
      // resetAuctionDetails for projectOne
      await this.minter
        .connect(this.accounts.deployer)
        .resetAuctionDetails(projectOne);
      // prove projectOne is no longer mintable
      await expectRevert(
        this.minter.connect(this.accounts.owner).purchase(projectOne, {
          value: startingPrice,
        }),
        "Only configured auctions"
      );
      // prove projectOne is no longer mintable with zero value
      // (always true given prior check, but paranoid so adding test)
      await expectRevert(
        this.minter.connect(this.accounts.owner).purchase(projectOne),
        "Only configured auctions"
      );
    });
  });

>>>>>>> 539385ab
  describe("enforce and broadcasts min auction length", async function () {
    it("enforces min auction length constraint", async function () {
      const invalidLengthSeconds = 60;
      // expect revert when creating a new project with
      await expectRevert(
        this.minter
          .connect(this.accounts.snowfro)
          .setAuctionDetails(
            0,
            0,
            60,
            startingPrice,
            pricePerTokenInWeiAuctionResting
          ),
        "Auction length must be at least minimumAuctionLengthSeconds"
      );
    });

    it("emits event when min auction length is updated", async function () {
      const newLengthSeconds = 3601;
      // emits event when minimum auction length is updated
      await expect(
        this.minter
          .connect(this.accounts.snowfro)
          .setMinimumAuctionLengthSeconds(newLengthSeconds)
      )
        .to.emit(this.minter, "MinimumAuctionLengthSecondsUpdated")
        .withArgs(newLengthSeconds);
    });
  });

  describe("setProjectMaxInvocations", async function () {
    it("handles getting tokenInfo invocation info with V1 core", async function () {
      await this.minter
        .connect(this.accounts.snowfro)
        .setProjectMaxInvocations(projectOne);
      // minter should update storage with accurate projectMaxInvocations
      await this.minter
        .connect(this.accounts.snowfro)
        .setProjectMaxInvocations(projectOne);
      let maxInvocations = await this.minter
        .connect(this.accounts.snowfro)
        .projectMaxInvocations(projectOne);
      expect(maxInvocations).to.be.equal(projectMaxInvocations);
      // ensure hasMaxBeenReached did not unexpectedly get set as true
      let hasMaxBeenInvoked = await this.minter
        .connect(this.accounts.snowfro)
        .projectMaxHasBeenInvoked(projectOne);
      expect(hasMaxBeenInvoked).to.be.false;
    });
  });

  describe("currency info hooks", async function () {
    const unconfiguredProjectNumber = 99;

    it("reports expected price per token", async function () {
      // returns zero for unconfigured project price
      const currencyInfo = await this.minter
        .connect(this.accounts.artist)
        .getPriceInfo(unconfiguredProjectNumber);
      expect(currencyInfo.tokenPriceInWei).to.be.equal(0);
    });

    it("reports expected isConfigured", async function () {
      let currencyInfo = await this.minter
        .connect(this.accounts.artist)
        .getPriceInfo(projectOne);
      expect(currencyInfo.isConfigured).to.be.equal(true);
      // false for unconfigured project
      currencyInfo = await this.minter
        .connect(this.accounts.artist)
        .getPriceInfo(unconfiguredProjectNumber);
      expect(currencyInfo.isConfigured).to.be.equal(false);
    });

    it("reports currency as ETH", async function () {
      const priceInfo = await this.minter
        .connect(this.accounts.artist)
        .getPriceInfo(projectOne);
      expect(priceInfo.currencySymbol).to.be.equal("ETH");
    });

    it("reports currency address as null address", async function () {
      const priceInfo = await this.minter
        .connect(this.accounts.artist)
        .getPriceInfo(projectOne);
      expect(priceInfo.currencyAddress).to.be.equal(constants.ZERO_ADDRESS);
    });
  });
});<|MERGE_RESOLUTION|>--- conflicted
+++ resolved
@@ -343,8 +343,6 @@
     });
   });
 
-<<<<<<< HEAD
-=======
   describe("resetAuctionDetails", async function () {
     it("allows whitelisted to reset auction details", async function () {
       await expect(
@@ -402,7 +400,6 @@
     });
   });
 
->>>>>>> 539385ab
   describe("enforce and broadcasts min auction length", async function () {
     it("enforces min auction length constraint", async function () {
       const invalidLengthSeconds = 60;
