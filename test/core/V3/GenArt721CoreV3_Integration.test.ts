import {
  BN,
  constants,
  expectEvent,
  expectRevert,
  balance,
  ether,
} from "@openzeppelin/test-helpers";
import { expect } from "chai";
import { ethers } from "hardhat";
import type { SignerWithAddress } from "@nomiclabs/hardhat-ethers/signers";

import {
  getAccounts,
  assignDefaultConstants,
  deployAndGet,
  deployCoreWithMinterFilter,
} from "../../util/common";
import { FOUR_WEEKS } from "../../util/constants";

async function fullyMintProject(
  _projectId: BN,
  _minterAccount: SignerWithAddress
) {
  for (let i = 0; i < this.maxInvocations; i++) {
    await this.genArt721Core
      .connect(_minterAccount)
      .mint(_minterAccount.address, _projectId, _minterAccount.address);
  }
}

/**
 * General Integration tests for V3 core.
 */
describe("GenArt721CoreV3 Integration", async function () {
  beforeEach(async function () {
    // standard accounts and constants
    this.accounts = await getAccounts();
    await assignDefaultConstants.call(this);

    const randomizerFactory = await ethers.getContractFactory(
      "BasicRandomizer"
    );
    this.randomizer = await randomizerFactory.deploy();
    const artblocksFactory = await ethers.getContractFactory("GenArt721CoreV3");
    this.genArt721Core = await artblocksFactory
      .connect(this.accounts.deployer)
      .deploy(this.name, this.symbol, this.randomizer.address);

    // TBD - V3 DOES NOT CURRENTLY HAVE A WORKING MINTER

    // allow artist to mint on contract
    await this.genArt721Core
      .connect(this.accounts.deployer)
      .updateMinterContract(this.accounts.artist.address);

    // add project
    await this.genArt721Core
      .connect(this.accounts.deployer)
      .addProject("name", this.accounts.artist.address);
    await this.genArt721Core
      .connect(this.accounts.deployer)
      .toggleProjectIsActive(this.projectZero);
    await this.genArt721Core
      .connect(this.accounts.artist)
      .updateProjectMaxInvocations(this.projectZero, this.maxInvocations);
  });

  describe("has whitelisted owner", function () {
    it("has an admin", async function () {
      expect(await this.genArt721Core.artblocksAddress()).to.be.equal(
        this.accounts.deployer.address
      );
    });

    it("has an admin", async function () {
      expect(await this.genArt721Core.admin()).to.be.equal(
        this.accounts.deployer.address
      );
    });

    it("has a whitelisted account", async function () {
      expect(
        await this.genArt721Core.isWhitelisted(this.accounts.deployer.address)
      ).to.be.equal(true);
    });
  });

  describe("reverts on project locked", async function () {
<<<<<<< HEAD
    it("reverts if try to modify script", async function () {
      await fullyMintProject.call(this, this.projectZero, this.accounts.artist);
      // wait until project is locked
      await ethers.provider.send("evm_increaseTime", [FOUR_WEEKS + 1]);
      await ethers.provider.send("evm_mine", []);
      // expect revert
=======
    it("reverts if try to add script", async function () {
      await this.genArt721Core
        .connect(this.accounts.deployer)
        .toggleProjectIsLocked(this.projectZero);
>>>>>>> 9943c9f7
      await expectRevert(
        this.genArt721Core
          .connect(this.accounts.artist)
          .addProjectScript(this.projectZero, "lorem ipsum"),
        "Only if unlocked"
      );
    });
  });

  describe("coreVersion", function () {
    it("returns expected value", async function () {
      const coreVersion = await this.genArt721Core
        .connect(this.accounts.deployer)
        .coreVersion();
      expect(coreVersion).to.be.equal("v3.0.0");
    });
  });

  describe("coreType", function () {
    it("returns expected value", async function () {
      const coreType = await this.genArt721Core
        .connect(this.accounts.deployer)
        .coreType();
      expect(coreType).to.be.equal("GenArt721CoreV3");
    });
  });

  describe("owner", function () {
    it("returns expected owner", async function () {
      const ownerAddress = await this.genArt721Core
        .connect(this.accounts.deployer)
        .owner();
      expect(ownerAddress).to.be.equal(this.accounts.deployer.address);
    });
  });

  describe("admin", function () {
    it("returns expected backwards-compatible admin (owner)", async function () {
      const adminAddress = await this.genArt721Core
        .connect(this.accounts.deployer)
        .owner();
      expect(adminAddress).to.be.equal(this.accounts.deployer.address);
    });
  });
});<|MERGE_RESOLUTION|>--- conflicted
+++ resolved
@@ -87,19 +87,12 @@
   });
 
   describe("reverts on project locked", async function () {
-<<<<<<< HEAD
-    it("reverts if try to modify script", async function () {
+    it("reverts if try to add script", async function () {
       await fullyMintProject.call(this, this.projectZero, this.accounts.artist);
       // wait until project is locked
       await ethers.provider.send("evm_increaseTime", [FOUR_WEEKS + 1]);
       await ethers.provider.send("evm_mine", []);
       // expect revert
-=======
-    it("reverts if try to add script", async function () {
-      await this.genArt721Core
-        .connect(this.accounts.deployer)
-        .toggleProjectIsLocked(this.projectZero);
->>>>>>> 9943c9f7
       await expectRevert(
         this.genArt721Core
           .connect(this.accounts.artist)
