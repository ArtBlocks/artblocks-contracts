--- conflicted
+++ resolved
@@ -375,7 +375,6 @@
         // assuming a cost of 100 GWEI
 
         if (this.isEngine) {
-<<<<<<< HEAD
           if (coreContractName.includes("Flex")) {
             expect(txCost.toString()).to.equal(
               ethers.utils.parseEther("0.0150871")
@@ -385,11 +384,6 @@
               ethers.utils.parseEther("0.0150893")
             );
           }
-=======
-          expect(txCost.toString()).to.equal(
-            ethers.utils.parseEther("0.0150921")
-          );
->>>>>>> 7fa6126b
         } else {
           expect(txCost.toString()).to.equal(
             ethers.utils.parseEther("0.0138583")
