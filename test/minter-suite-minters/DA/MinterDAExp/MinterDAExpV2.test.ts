--- conflicted
+++ resolved
@@ -130,12 +130,7 @@
         ethers.utils.formatUnits(txCost, "ether").toString(),
         "ETH"
       );
-
-<<<<<<< HEAD
-      expect(txCost.toString()).to.equal(ethers.utils.parseEther("0.019265")); // assuming a cost of 100 GWEI
-=======
       expect(txCost.toString()).to.equal(ethers.utils.parseEther("0.0192677")); // assuming a cost of 100 GWEI
->>>>>>> 4dfdb101
     });
   });
 });