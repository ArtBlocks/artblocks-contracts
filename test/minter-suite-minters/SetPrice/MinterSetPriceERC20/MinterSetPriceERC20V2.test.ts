import { expect } from "chai";
import { ethers } from "hardhat";

import {
  getAccounts,
  assignDefaultConstants,
  deployAndGet,
  deployCoreWithMinterFilter,
  safeAddProject,
} from "../../../util/common";

import { MinterSetPriceERC20_Common } from "./MinterSetPriceERC20.common";
import { MinterSetPriceV1V2_Common } from "../MinterSetPriceV1V2.common";

/**
 * These tests intended to ensure this Filtered Minter integrates properly with
 * V3 core contract.
 */
describe("MinterSetPriceERC20V2_V3Core", async function () {
  beforeEach(async function () {
    // standard accounts and constants
    this.accounts = await getAccounts();
    await assignDefaultConstants.call(this);
    this.higherPricePerTokenInWei = this.pricePerTokenInWei.add(
      ethers.utils.parseEther("0.1")
    );

    // deploy and configure minter filter and minter
    ({
      genArt721Core: this.genArt721Core,
      minterFilter: this.minterFilter,
      randomizer: this.randomizer,
    } = await deployCoreWithMinterFilter.call(
      this,
      "GenArt721CoreV3",
      "MinterFilterV1"
    ));

    const minterFactory = await ethers.getContractFactory(
      "MinterSetPriceERC20V2"
    );
    this.minter = await minterFactory.deploy(
      this.genArt721Core.address,
      this.minterFilter.address
    );

    await safeAddProject(
      this.genArt721Core,
      this.accounts.deployer,
      this.accounts.artist.address
    );
    await safeAddProject(
      this.genArt721Core,
      this.accounts.deployer,
      this.accounts.artist.address
    );
    await safeAddProject(
      this.genArt721Core,
      this.accounts.deployer,
      this.accounts.artist.address
    );

    await this.genArt721Core
      .connect(this.accounts.deployer)
      .toggleProjectIsActive(this.projectZero);
    await this.genArt721Core
      .connect(this.accounts.deployer)
      .toggleProjectIsActive(this.projectOne);
    await this.genArt721Core
      .connect(this.accounts.deployer)
      .toggleProjectIsActive(this.projectTwo);

    await this.genArt721Core
      .connect(this.accounts.artist)
      .updateProjectMaxInvocations(this.projectZero, this.maxInvocations);
    await this.genArt721Core
      .connect(this.accounts.artist)
      .updateProjectMaxInvocations(this.projectOne, this.maxInvocations);
    await this.genArt721Core
      .connect(this.accounts.artist)
      .updateProjectMaxInvocations(this.projectTwo, this.maxInvocations);

    this.genArt721Core
      .connect(this.accounts.artist)
      .toggleProjectIsPaused(this.projectZero);
    this.genArt721Core
      .connect(this.accounts.artist)
      .toggleProjectIsPaused(this.projectOne);
    this.genArt721Core
      .connect(this.accounts.artist)
      .toggleProjectIsPaused(this.projectTwo);

    await this.minterFilter
      .connect(this.accounts.deployer)
      .addApprovedMinter(this.minter.address);
    await this.minterFilter
      .connect(this.accounts.deployer)
      .setMinterForProject(this.projectZero, this.minter.address);
    await this.minterFilter
      .connect(this.accounts.deployer)
      .setMinterForProject(this.projectOne, this.minter.address);
    await this.minterFilter
      .connect(this.accounts.deployer)
      .setMinterForProject(this.projectTwo, this.minter.address);

    // set token price for projects zero and one on minter
    await this.minter
      .connect(this.accounts.artist)
      .updatePricePerTokenInWei(this.projectZero, this.pricePerTokenInWei);
    await this.minter
      .connect(this.accounts.artist)
      .updatePricePerTokenInWei(this.projectOne, this.pricePerTokenInWei);

    // mock ERC20 token
    const ERC20Factory = await ethers.getContractFactory("ERC20Mock");
    this.ERC20Mock = await ERC20Factory.connect(this.accounts.user).deploy(
      ethers.utils.parseEther("100")
    );
  });

  describe("common MinterSetPrice (ETH) tests", async () => {
    MinterSetPriceERC20_Common();
  });

  describe("common MinterSetPrice V1V2 tests", async function () {
    MinterSetPriceV1V2_Common();
  });

  describe("calculates gas", async function () {
    it("mints and calculates gas values", async function () {
      const tx = await this.minter
        .connect(this.accounts.user)
        .purchase(this.projectOne, {
          value: this.pricePerTokenInWei,
        });

      const receipt = await ethers.provider.getTransactionReceipt(tx.hash);
      const txCost = receipt.effectiveGasPrice.mul(receipt.gasUsed).toString();

      console.log(
        "Gas cost for a successful ERC20 mint: ",
        ethers.utils.formatUnits(txCost, "ether").toString(),
        "ETH"
      );
<<<<<<< HEAD
      expect(txCost.toString()).to.equal(ethers.utils.parseEther("0.0183142"));
=======
      expect(txCost.toString()).to.equal(ethers.utils.parseEther("0.0183169"));
>>>>>>> 4dfdb101
    });
  });

  describe("purchaseTo", async function () {});
});<|MERGE_RESOLUTION|>--- conflicted
+++ resolved
@@ -142,11 +142,7 @@
         ethers.utils.formatUnits(txCost, "ether").toString(),
         "ETH"
       );
-<<<<<<< HEAD
-      expect(txCost.toString()).to.equal(ethers.utils.parseEther("0.0183142"));
-=======
       expect(txCost.toString()).to.equal(ethers.utils.parseEther("0.0183169"));
->>>>>>> 4dfdb101
     });
   });
 
