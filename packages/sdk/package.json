{
  "name": "@artblocks/sdk",
  "version": "0.1.12-alpha",
  "description": "JavaScript SDK for configuring and using Art Blocks minters.",
  "main": "dist/index.js",
  "repository": "git@github.com:ArtBlocks/artblocks-sdk.git",
  "author": "Art Blocks, Inc. <privacy@artblocks.io>",
  "license": "MIT",
  "devDependencies": {
    "@babel/core": "^7.23.9",
    "@babel/preset-env": "^7.24.4",
    "@babel/preset-typescript": "^7.24.1",
    "@jest/globals": "^29.7.0",
    "@types/lodash": "^4.14.196",
    "abitype": "^0.8.7",
    "eslint-config-custom": "*",
    "jest": "^29.7.0",
    "jest-environment-jsdom": "^29.7.0",
    "jsdoc": "^4.0.2",
    "jsdoc-plugin-typescript": "^2.2.1",
    "lint-staged": "^15.2.2",
    "prettier": "^3.2.5",
    "tsconfig": "*",
    "tsup": "^8.0.2",
<<<<<<< HEAD
    "typescript": "^5.3.3"
=======
    "typechain": "^8.3.2",
    "typescript": "^5.4.4"
>>>>>>> f908fa83
  },
  "scripts": {
    "build": "tsup src/index.ts --dts",
    "codegen": "yarn --cwd=\"../..\" run codegen:project sdk",
    "lint": "prettier --check src/**/*.ts && eslint src/**/*.ts",
    "fmt": "prettier --write src/**/*.ts && eslint src/**/*.ts --fix",
    "test": "jest",
    "build:docs": "jsdoc -c jsdoc.json",
    "pre-commit": "yarn lint",
    "pre-push": "yarn test"
  },
  "lint-staged": {
    "*.{js,ts,tsx, jsx}": [
      "eslint --quiet --fix"
    ],
    "*.{json,md,html,js,jsx,ts,tsx}": [
      "prettier --write"
    ]
  },
  "jest": {
    "collectCoverage": true,
    "coveragePathIgnorePatterns": [
      "/node_modules/",
      "/src/generated"
    ],
    "coverageThreshold": {
      "global": {
        "branches": 80,
        "functions": 85,
        "lines": 85,
        "statements": 85
      }
    }
  },
  "dependencies": {
    "@artblocks/contracts": "^1.0.2",
    "encoding": "^0.1.13",
    "graphql": "^16.7.1",
    "graphql-request": "^6.1.0",
    "lodash": "^4.17.21",
    "merkletreejs": "^0.3.11",
    "viem": "^1.0.9",
    "zod": "^3.21.4"
  },
  "files": [
    "dist"
  ]
}<|MERGE_RESOLUTION|>--- conflicted
+++ resolved
@@ -22,12 +22,7 @@
     "prettier": "^3.2.5",
     "tsconfig": "*",
     "tsup": "^8.0.2",
-<<<<<<< HEAD
-    "typescript": "^5.3.3"
-=======
-    "typechain": "^8.3.2",
     "typescript": "^5.4.4"
->>>>>>> f908fa83
   },
   "scripts": {
     "build": "tsup src/index.ts --dts",
