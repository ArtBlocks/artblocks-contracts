--- conflicted
+++ resolved
@@ -1,10 +1,6 @@
 {
   "name": "@artblocks/sdk",
-<<<<<<< HEAD
-  "version": "0.1.30-25",
-=======
-  "version": "0.1.30-24",
->>>>>>> d2bfc608
+  "version": "0.1.30-26",
   "description": "JavaScript SDK for configuring and using Art Blocks minters.",
   "main": "dist/index.js",
   "repository": "git@github.com:ArtBlocks/artblocks-sdk.git",
