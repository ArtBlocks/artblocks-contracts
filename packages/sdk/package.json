{
  "name": "@artblocks/sdk",
  "version": "0.1.3-alpha",
  "description": "JavaScript SDK for configuring and using Art Blocks minters.",
  "main": "dist/index.js",
  "repository": "git@github.com:ArtBlocks/artblocks-sdk.git",
  "author": "Art Blocks, Inc. <privacy@artblocks.io>",
  "license": "MIT",
  "devDependencies": {
    "@babel/core": "^7.22.11",
    "@babel/preset-env": "^7.22.10",
<<<<<<< HEAD
    "@babel/preset-typescript": "^7.22.5",
    "@jest/globals": "^29.5.0",
    "@typechain/ethers-v5": "^10.2.1",
    "@types/lodash": "^4.14.196",
=======
    "@babel/preset-typescript": "^7.22.11",
    "@jest/globals": "^29.6.4",
    "@typechain/ethers-v5": "^11.1.1",
>>>>>>> 3eaad499
    "eslint-config-custom": "*",
    "jest": "^29.6.4",
    "jsdoc": "^4.0.2",
    "jsdoc-plugin-typescript": "^2.2.1",
<<<<<<< HEAD
    "lint-staged": "^13.2.3",
=======
    "lint-staged": "^14.0.1",
    "prettier": "^3.0.2",
>>>>>>> 3eaad499
    "tsconfig": "*",
    "tsup": "^7.2.0",
    "typechain": "^8.3.1",
    "typescript": "^5.2.2"
  },
  "scripts": {
    "build": "tsup src/index.ts --dts",
    "codegen": "yarn --cwd=\"../..\" run codegen:project sdk",
    "lint": "prettier --check src/**/*.ts && eslint src/**/*.ts",
    "fmt": "prettier --write src/**/*.ts && eslint src/**/*.ts --fix",
    "test": "jest",
    "build:docs": "jsdoc -c jsdoc.json",
    "pre-commit": "yarn lint",
    "pre-push": "yarn test",
    "build:typechain": "typechain --target ethers-v5 --out-dir ./src/generated/contracts './artifacts/*.json' '../../node_modules/@artblocks/contracts/artifacts/contracts/!(*.dbg)*.json'"
  },
  "lint-staged": {
    "*.{js,ts,tsx, jsx}": [
      "eslint --quiet --fix"
    ],
    "*.{json,md,html,js,jsx,ts,tsx}": [
      "prettier --write"
    ]
  },
  "jest": {
    "collectCoverage": true,
    "coveragePathIgnorePatterns": [
      "/node_modules/",
      "/src/generated"
    ],
    "coverageThreshold": {
      "global": {
        "branches": 100,
        "functions": 100,
        "lines": 100,
        "statements": 100
      }
    }
  },
  "peerDependencies": {
    "ethers": "^6.3.0"
  },
  "dependencies": {
    "@artblocks/contracts": "^1.0.2",
    "abitype": "^0.8.7",
    "encoding": "^0.1.13",
    "ethers": "^6.7.0",
    "graphql": "^16.7.1",
    "graphql-request": "^6.1.0",
    "lodash": "^4.17.21",
    "merkletreejs": "^0.3.10",
    "typescript": "^5.1.6",
    "viem": "^1.0.9",
    "zod": "^3.21.4"
  },
  "files": [
    "dist"
  ]
}<|MERGE_RESOLUTION|>--- conflicted
+++ resolved
@@ -9,26 +9,16 @@
   "devDependencies": {
     "@babel/core": "^7.22.11",
     "@babel/preset-env": "^7.22.10",
-<<<<<<< HEAD
-    "@babel/preset-typescript": "^7.22.5",
-    "@jest/globals": "^29.5.0",
-    "@typechain/ethers-v5": "^10.2.1",
     "@types/lodash": "^4.14.196",
-=======
     "@babel/preset-typescript": "^7.22.11",
     "@jest/globals": "^29.6.4",
     "@typechain/ethers-v5": "^11.1.1",
->>>>>>> 3eaad499
     "eslint-config-custom": "*",
     "jest": "^29.6.4",
     "jsdoc": "^4.0.2",
     "jsdoc-plugin-typescript": "^2.2.1",
-<<<<<<< HEAD
-    "lint-staged": "^13.2.3",
-=======
     "lint-staged": "^14.0.1",
     "prettier": "^3.0.2",
->>>>>>> 3eaad499
     "tsconfig": "*",
     "tsup": "^7.2.0",
     "typechain": "^8.3.1",
