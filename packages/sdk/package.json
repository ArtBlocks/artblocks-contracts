--- conflicted
+++ resolved
@@ -7,13 +7,8 @@
   "author": "Art Blocks, Inc. <privacy@artblocks.io>",
   "license": "MIT",
   "devDependencies": {
-<<<<<<< HEAD
-    "@babel/core": "^7.21.8",
+    "@babel/core": "^7.22.1",
     "@babel/preset-env": "^7.22.4",
-=======
-    "@babel/core": "^7.22.1",
-    "@babel/preset-env": "^7.21.5",
->>>>>>> f9477143
     "@babel/preset-typescript": "^7.21.5",
     "@jest/globals": "^29.5.0",
     "@typechain/ethers-v5": "^10.2.1",
