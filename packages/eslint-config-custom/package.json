--- conflicted
+++ resolved
@@ -4,18 +4,10 @@
   "main": "index.js",
   "license": "MIT",
   "dependencies": {
-<<<<<<< HEAD
-    "@typescript-eslint/eslint-plugin": "^6.2.1",
-    "@typescript-eslint/parser": "^6.3.0",
-    "eslint": "^8.46.0",
-    "eslint-config-prettier": "^9.0.0"
-=======
     "@typescript-eslint/eslint-plugin": "^6.4.1",
     "@typescript-eslint/parser": "^6.4.1",
     "eslint": "^8.48.0",
-    "eslint-config-prettier": "^9.0.0",
-    "eslint-plugin-prettier": "^4.2.1"
->>>>>>> 3eaad499
+    "eslint-config-prettier": "^9.0.0"
   },
   "publishConfig": {
     "access": "public"
