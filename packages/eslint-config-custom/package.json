--- conflicted
+++ resolved
@@ -4,18 +4,11 @@
   "main": "index.js",
   "license": "MIT",
   "dependencies": {
-<<<<<<< HEAD
-    "@typescript-eslint/eslint-plugin": "^6.4.1",
-    "@typescript-eslint/parser": "^6.4.1",
-    "eslint": "^8.48.0",
-    "eslint-config-prettier": "^9.0.0"
-=======
     "@typescript-eslint/eslint-plugin": "^6.7.5",
     "@typescript-eslint/parser": "^6.7.5",
     "eslint": "^8.51.0",
     "eslint-config-prettier": "^9.0.0",
     "eslint-plugin-prettier": "^5.0.1"
->>>>>>> 06d74429
   },
   "publishConfig": {
     "access": "public"
