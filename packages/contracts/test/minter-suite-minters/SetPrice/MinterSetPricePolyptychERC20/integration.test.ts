import { expectRevert } from "@openzeppelin/test-helpers";
import { loadFixture } from "@nomicfoundation/hardhat-network-helpers";
import { setupConfigWitMinterFilterV2Suite } from "../../../util/fixtures";
import {
  deployAndGet,
  deployCore,
  safeAddProject,
  deployAndGetPBAB,
} from "../../../util/common";
import { ethers } from "hardhat";
import { revertMessages } from "../../constants";
import { Logger } from "@ethersproject/logger";
// hide nuisance logs about event overloading
Logger.setLogLevel(Logger.levels.ERROR);

const TARGET_MINTER_NAME = "MinterSetPricePolyptychERC20V5";
const TARGET_MINTER_VERSION = "v5.0.0";

const runForEach = [
  {
    core: "GenArt721CoreV3",
  },
  {
    core: "GenArt721CoreV3_Explorations",
  },
  {
    core: "GenArt721CoreV3_Engine",
  },
  {
    core: "GenArt721CoreV3_Engine_Flex",
  },
];

runForEach.forEach((params) => {
  describe(`${TARGET_MINTER_NAME} Integration w/ core ${params.core}`, async function () {
    async function _beforeEach() {
      // load minter filter V2 fixture
      const config = await loadFixture(setupConfigWitMinterFilterV2Suite);
      // deploy core contract and register on core registry
      ({
        genArt721Core: config.genArt721Core,
        randomizer: config.randomizer,
        adminACL: config.adminACL,
      } = await deployCore(config, params.core, config.coreRegistry));

      config.delegationRegistry = await deployAndGet(
        config,
        "DelegationRegistry",
        []
      );

      // update core's minter as the minter filter
      await config.genArt721Core.updateMinterContract(
        config.minterFilter.address
      );
      config.minter = await deployAndGet(config, TARGET_MINTER_NAME, [
        config.minterFilter.address,
        config.delegationRegistry.address,
      ]);

      await config.minterFilter
        .connect(config.accounts.deployer)
        .approveMinterGlobally(config.minter.address);

      config.higherPricePerTokenInWei = config.pricePerTokenInWei.add(
        ethers.utils.parseEther("0.1")
      );

      // Project setup
      await safeAddProject(
        config.genArt721Core,
        config.accounts.deployer,
        config.accounts.artist.address
      );
      await safeAddProject(
        config.genArt721Core,
        config.accounts.deployer,
        config.accounts.artist.address
      );
      await safeAddProject(
        config.genArt721Core,
        config.accounts.deployer,
        config.accounts.artist.address
      );

      await config.genArt721Core
        .connect(config.accounts.deployer)
        .toggleProjectIsActive(config.projectZero);
      await config.genArt721Core
        .connect(config.accounts.deployer)
        .toggleProjectIsActive(config.projectOne);
      await config.genArt721Core
        .connect(config.accounts.deployer)
        .toggleProjectIsActive(config.projectTwo);

      await config.genArt721Core
        .connect(config.accounts.artist)
        .toggleProjectIsPaused(config.projectZero);
      await config.genArt721Core
        .connect(config.accounts.artist)
        .toggleProjectIsPaused(config.projectOne);
      await config.genArt721Core
        .connect(config.accounts.artist)
        .toggleProjectIsPaused(config.projectTwo);

      await config.minterFilter
        .connect(config.accounts.deployer)
        .setMinterForProject(
          config.projectZero,
          config.genArt721Core.address,
          config.minter.address
        );
      await config.minterFilter
        .connect(config.accounts.deployer)
        .setMinterForProject(
          config.projectOne,
          config.genArt721Core.address,
          config.minter.address
        );
      await config.minterFilter
        .connect(config.accounts.deployer)
        .setMinterForProject(
          config.projectTwo,
          config.genArt721Core.address,
          config.minter.address
        );

      await config.minter
        .connect(config.accounts.artist)
        .updatePricePerTokenInWei(
          config.projectOne,
          config.genArt721Core.address,
          config.pricePerTokenInWei
        );

      await config.genArt721Core
        .connect(config.accounts.artist)
        .updateProjectMaxInvocations(config.projectZero, 15);
      await config.genArt721Core
        .connect(config.accounts.artist)
        .updateProjectMaxInvocations(config.projectOne, 15);

      // mint a token on project zero to be used as test "holder" token
      config.minterSetPrice = await deployAndGet(config, "MinterSetPriceV5", [
        config.minterFilter.address,
      ]);
      await config.minterFilter
        .connect(config.accounts.deployer)
        .approveMinterGlobally(config.minterSetPrice.address);

      await config.minterFilter
        .connect(config.accounts.deployer)
        .setMinterForProject(
          config.projectZero,
          config.genArt721Core.address,
          config.minterSetPrice.address
        );
      await config.minterSetPrice
        .connect(config.accounts.artist)
        .updatePricePerTokenInWei(
          config.projectZero,
          config.genArt721Core.address,
          config.pricePerTokenInWei
        );
      await config.minterSetPrice
        .connect(config.accounts.artist)
        .purchase(config.projectZero, config.genArt721Core.address, {
          value: config.pricePerTokenInWei,
        });
      // switch config.projectZero back to tested minter
      await config.minterFilter
        .connect(config.accounts.deployer)
        .setMinterForProject(
          config.projectZero,
          config.genArt721Core.address,
          config.minter.address
        );

      await config.minter
        .connect(config.accounts.artist)
        .allowHoldersOfProjects(
          config.projectZero,
          config.genArt721Core.address,
          [config.genArt721Core.address],
          [config.projectZero]
        );

      // set randomizer's hash seed setter contract
      await config.randomizer
        .connect(config.accounts.artist)
        .setHashSeedSetterContract(
          config.genArt721Core.address,
          config.projectZero,
          config.minter.address
        );
      await config.randomizer
        .connect(config.accounts.artist)
        .setHashSeedSetterContract(
          config.genArt721Core.address,
          config.projectOne,
          config.minter.address
        );
      await config.randomizer
        .connect(config.accounts.artist)
        .setHashSeedSetterContract(
          config.genArt721Core.address,
          config.projectTwo,
          config.minter.address
        );
      // toggle projects to be polyptych
      await config.randomizer
        .connect(config.accounts.artist)
        .toggleProjectUseAssignedHashSeed(
          config.genArt721Core.address,
          config.projectZero
        );
      await config.randomizer
        .connect(config.accounts.artist)
        .toggleProjectUseAssignedHashSeed(
          config.genArt721Core.address,
          config.projectOne
        );
      await config.randomizer
        .connect(config.accounts.artist)
        .toggleProjectUseAssignedHashSeed(
          config.genArt721Core.address,
          config.projectTwo
        );

      // deploy ERC20 token, sending 100e18 tokens to user
      const ERC20Factory = await ethers.getContractFactory("ERC20Mock");
      config.ERC20 = await ERC20Factory.connect(config.accounts.artist).deploy(
        ethers.utils.parseEther("100")
      );
      // artist approve the minter for effectively infinite tokens to simplify tests
      await config.ERC20.connect(config.accounts.artist).approve(
        config.minter.address,
        ethers.utils.parseEther("100")
      );

      // update currency for project zero, leave project one as unconfigured
      await config.minter
        .connect(config.accounts.artist)
        .updateProjectCurrencyInfo(
          config.projectZero,
          config.genArt721Core.address,
          "ERC20",
          config.ERC20.address
        );

      // configure project one to work with polyptych
      await config.minter
        .connect(config.accounts.artist)
        .allowHoldersOfProjects(
          config.projectOne,
          config.genArt721Core.address,
          [config.genArt721Core.address],
          [config.projectZero]
        );
      await config.minter
        .connect(config.accounts.artist)
        .updateProjectCurrencyInfo(
          config.projectOne,
          config.genArt721Core.address,
          "ERC20",
          config.ERC20.address
        );

      return config;
    }

    describe("purchase", async function () {
      it("does not allow purchase prior to configuring price", async function () {
        const config = await loadFixture(_beforeEach);
        // expect revert due to price not being configured
        await expectRevert(
          config.minter
            .connect(config.accounts.additional)
<<<<<<< HEAD
            ["purchase(uint256,address,address,uint256,uint256,address)"](
=======
            ["purchase(uint256,address,uint256,address,uint256)"](
>>>>>>> d03b3e00
              config.projectTwo,
              config.genArt721Core.address,
              config.pricePerTokenInWei,
              config.genArt721Core.address,
<<<<<<< HEAD
              config.projectTwoTokenZero.toNumber(),
              config.pricePerTokenInWei,
              config.ERC20.address
=======
              config.projectTwoTokenZero.toNumber()
>>>>>>> d03b3e00
            ),
          "Price not configured"
        );
      });

      it("does not allow purchase without sufficient ERC20 approvals", async function () {
        const config = await loadFixture(_beforeEach);
        await config.minter
          .connect(config.accounts.artist)
          .updatePricePerTokenInWei(
            config.projectOne,
            config.genArt721Core.address,
            config.pricePerTokenInWei
          );
        // expect revert due no ERC20 approval
        await config.ERC20.connect(config.accounts.artist).approve(
          config.minter.address,
          ethers.utils.parseEther("0")
        );
        await expectRevert(
          config.minter
            .connect(config.accounts.artist)
<<<<<<< HEAD
            ["purchase(uint256,address,address,uint256,uint256,address)"](
=======
            ["purchase(uint256,address,uint256,address,uint256)"](
>>>>>>> d03b3e00
              config.projectOne,
              config.genArt721Core.address,
              config.pricePerTokenInWei,
              config.genArt721Core.address,
<<<<<<< HEAD
              config.projectZeroTokenZero.toNumber(),
              config.pricePerTokenInWei,
              config.ERC20.address
=======
              config.projectZeroTokenZero.toNumber()
>>>>>>> d03b3e00
            ),
          revertMessages.needMoreAllowance
        );
        // expect revert due when approving funds less than price
        await config.ERC20.connect(config.accounts.artist).approve(
          config.minter.address,
          config.pricePerTokenInWei.sub(1)
        );
        await expectRevert(
          config.minter
            .connect(config.accounts.artist)
<<<<<<< HEAD
            ["purchase(uint256,address,address,uint256,uint256,address)"](
=======
            ["purchase(uint256,address,uint256,address,uint256)"](
>>>>>>> d03b3e00
              config.projectOne,
              config.genArt721Core.address,
              config.pricePerTokenInWei,
              config.genArt721Core.address,
<<<<<<< HEAD
              config.projectZeroTokenZero.toNumber(),
              config.pricePerTokenInWei,
              config.ERC20.address
=======
              config.projectZeroTokenZero.toNumber()
>>>>>>> d03b3e00
            ),
          revertMessages.needMoreAllowance
        );

        it("requires configured, non-zero currency address", async function () {
          const config = await loadFixture(_beforeEach);
          await config.minter
            .connect(config.accounts.artist)
            .updatePricePerTokenInWei(
              config.projectOne,
              config.genArt721Core.address,
              config.pricePerTokenInWei
            );
          // expect revert when trying to purchase
          await expectRevert(
            config.minter
              .connect(config.accounts.artist)
<<<<<<< HEAD
              ["purchase(uint256,address,address,uint256,uint256,address)"](
=======
              ["purchase(uint256,address,uint256,address,uint256)"](
>>>>>>> d03b3e00
                config.projectOne,
                config.genArt721Core.address,
                config.pricePerTokenInWei,
                config.genArt721Core.address,
<<<<<<< HEAD
                config.projectZeroTokenZero.toNumber(),
                config.pricePerTokenInWei,
                config.ERC20.address
=======
                config.projectZeroTokenZero.toNumber()
>>>>>>> d03b3e00
              ),
            revertMessages.ERC20NotConfigured
          );
        });

        it("requires no ETH payment when configured for ERC20", async function () {
          const config = await loadFixture(_beforeEach);
          await config.minter
            .connect(config.accounts.artist)
            .updatePricePerTokenInWei(
              config.projectZero,
              config.genArt721Core.address,
              config.pricePerTokenInWei
            );
          // expect revert when trying to purchase while sending ETH
          await expectRevert(
            config.minter
              .connect(config.accounts.user)
              .purchase(config.projectZero, config.genArt721Core.address, {
                value: config.pricePerTokenInWei,
              }),
            revertMessages.ERC20NoEther
          );
        });
      });

      describe("allows/disallows based on allowed project holder configuration", async function () {
        it("does not allow purchase when using token of unallowed project", async function () {
          const config = await loadFixture(_beforeEach);
          // allow holders of config.projectOne to purchase tokens on config.projectTwo
          await config.minter
            .connect(config.accounts.artist)
            .allowHoldersOfProjects(
              config.projectTwo,
              config.genArt721Core.address,
              [config.genArt721Core.address],
              [config.projectOne]
            );
          // configure price per token to be zero
          await config.minter
            .connect(config.accounts.artist)
            .updatePricePerTokenInWei(
              config.projectTwo,
              config.genArt721Core.address,
              0
            );
          await config.minter
            .connect(config.accounts.artist)
            .updateProjectCurrencyInfo(
              config.projectTwo,
              config.genArt721Core.address,
              "ERC20",
              config.ERC20.address
            );
          // do not allow purchase when holder token in config.projectZero is used as pass
          await expectRevert(
            config.minter
              .connect(config.accounts.additional)
<<<<<<< HEAD
              ["purchase(uint256,address,address,uint256,uint256,address)"](
=======
              ["purchase(uint256,address,uint256,address,uint256)"](
>>>>>>> d03b3e00
                config.projectTwo,
                config.genArt721Core.address,
                config.pricePerTokenInWei,
                config.genArt721Core.address,
<<<<<<< HEAD
                config.projectZeroTokenZero.toNumber(),
                config.pricePerTokenInWei,
                config.ERC20.address
=======
                config.projectZeroTokenZero.toNumber()
>>>>>>> d03b3e00
              ),
            "Only allowlisted NFTs"
          );
        });

        it("does not allow purchase when using token of allowed then unallowed project", async function () {
          const config = await loadFixture(_beforeEach);
          // allow holders of config.projectZero and config.projectOne, then remove config.projectZero
          await config.minter
            .connect(config.accounts.artist)
            .allowAndRemoveHoldersOfProjects(
              config.projectTwo,
              config.genArt721Core.address,
              [config.genArt721Core.address, config.genArt721Core.address],
              [config.projectZero, config.projectOne],
              [config.genArt721Core.address],
              [config.projectZero]
            );
          // configure price per token to be zero
          await config.minter
            .connect(config.accounts.artist)
            .updatePricePerTokenInWei(
              config.projectTwo,
              config.genArt721Core.address,
              0
            );
          await config.minter
            .connect(config.accounts.artist)
            .updateProjectCurrencyInfo(
              config.projectTwo,
              config.genArt721Core.address,
              "ERC20",
              config.ERC20.address
            );
          // do not allow purchase when holder token in config.projectZero is used as pass
          await expectRevert(
            config.minter
              .connect(config.accounts.additional)
<<<<<<< HEAD
              ["purchase(uint256,address,address,uint256,uint256,address)"](
=======
              ["purchase(uint256,address,uint256,address,uint256)"](
>>>>>>> d03b3e00
                config.projectTwo,
                config.genArt721Core.address,
                config.pricePerTokenInWei,
                config.genArt721Core.address,
<<<<<<< HEAD
                config.projectZeroTokenZero.toNumber(),
                config.pricePerTokenInWei,
                config.ERC20.address
=======
                config.projectZeroTokenZero.toNumber()
>>>>>>> d03b3e00
              ),
            "Only allowlisted NFTs"
          );
        });

        it("does allow purchase when using token of allowed project", async function () {
          const config = await loadFixture(_beforeEach);
          // allow holders of config.projectZero to purchase tokens on config.projectTwo
          await config.minter
            .connect(config.accounts.artist)
            .allowHoldersOfProjects(
              config.projectTwo,
              config.genArt721Core.address,
              [config.genArt721Core.address],
              [config.projectZero]
            );
          // configure price per token to be zero
          await config.minter
            .connect(config.accounts.artist)
            .updatePricePerTokenInWei(
              config.projectTwo,
              config.genArt721Core.address,
              0
            );
          await config.minter
            .connect(config.accounts.artist)
            .updateProjectCurrencyInfo(
              config.projectTwo,
              config.genArt721Core.address,
              "ERC20",
              config.ERC20.address
            );
          // does allow purchase when holder token in config.projectZero is used as pass
          await config.minter
            .connect(config.accounts.artist)
<<<<<<< HEAD
            ["purchase(uint256,address,address,uint256,uint256,address)"](
=======
            ["purchase(uint256,address,uint256,address,uint256)"](
>>>>>>> d03b3e00
              config.projectTwo,
              config.genArt721Core.address,
              config.pricePerTokenInWei,
              config.genArt721Core.address,
<<<<<<< HEAD
              config.projectZeroTokenZero.toNumber(),
              config.pricePerTokenInWei,
              config.ERC20.address
=======
              config.projectZeroTokenZero.toNumber()
>>>>>>> d03b3e00
            );
        });

        it("does allow purchase when using token of allowed project (when set in bulk)", async function () {
          const config = await loadFixture(_beforeEach);
          // allow holders of config.projectOne and config.projectZero to purchase tokens on config.projectTwo
          await config.minter
            .connect(config.accounts.artist)
            .allowAndRemoveHoldersOfProjects(
              config.projectTwo,
              config.genArt721Core.address,
              [config.genArt721Core.address, config.genArt721Core.address],
              [config.projectOne, config.projectZero],
              [],
              []
            );
          // configure price per token to be zero
          await config.minter
            .connect(config.accounts.artist)
            .updatePricePerTokenInWei(
              config.projectTwo,
              config.genArt721Core.address,
              0
            );
          await config.minter
            .connect(config.accounts.artist)
            .updateProjectCurrencyInfo(
              config.projectTwo,
              config.genArt721Core.address,
              "ERC20",
              config.ERC20.address
            );
          // does allow purchase when holder token in config.projectZero is used as pass
          await config.minter
            .connect(config.accounts.artist)
<<<<<<< HEAD
            ["purchase(uint256,address,address,uint256,uint256,address)"](
=======
            ["purchase(uint256,address,uint256,address,uint256)"](
>>>>>>> d03b3e00
              config.projectTwo,
              config.genArt721Core.address,
              config.pricePerTokenInWei,
              config.genArt721Core.address,
<<<<<<< HEAD
              config.projectZeroTokenZero.toNumber(),
              config.pricePerTokenInWei,
              config.ERC20.address
=======
              config.projectZeroTokenZero.toNumber()
>>>>>>> d03b3e00
            );
        });

        it("does not allow purchase when using token not owned", async function () {
          const config = await loadFixture(_beforeEach);
          // allow holders of config.projectZero to purchase tokens on config.projectTwo
          await config.minter
            .connect(config.accounts.artist)
            .allowHoldersOfProjects(
              config.projectTwo,
              config.genArt721Core.address,
              [config.genArt721Core.address],
              [config.projectZero]
            );
          // configure price per token to be zero
          await config.minter
            .connect(config.accounts.artist)
            .updatePricePerTokenInWei(
              config.projectTwo,
              config.genArt721Core.address,
              0
            );
          await config.minter
            .connect(config.accounts.artist)
            .updateProjectCurrencyInfo(
              config.projectTwo,
              config.genArt721Core.address,
              "ERC20",
              config.ERC20.address
            );
          // does allow purchase when holder token in config.projectZero is used as pass
          await expectRevert(
            config.minter
              .connect(config.accounts.additional)
<<<<<<< HEAD
              ["purchase(uint256,address,address,uint256,uint256,address)"](
=======
              ["purchase(uint256,address,uint256,address,uint256)"](
>>>>>>> d03b3e00
                config.projectTwo,
                config.genArt721Core.address,
                config.pricePerTokenInWei,
                config.genArt721Core.address,
<<<<<<< HEAD
                config.projectZeroTokenZero.toNumber(),
                config.pricePerTokenInWei,
                config.ERC20.address
=======
                config.projectZeroTokenZero.toNumber()
>>>>>>> d03b3e00
              ),
            "Only owner of NFT"
          );
        });

        it("does not allow purchase when using token of an unallowed project on a different contract", async function () {
          const config = await loadFixture(_beforeEach);
          const { pbabToken, pbabMinter } = await deployAndGetPBAB(config);
          await pbabMinter
            .connect(config.accounts.artist)
            .purchaseTo(config.accounts.additional.address, 0, {
              value: config.pricePerTokenInWei,
            });

          // configure price per token to be zero
          await config.minter
            .connect(config.accounts.artist)
            .updatePricePerTokenInWei(
              config.projectTwo,
              config.genArt721Core.address,
              0
            );
          // expect failure when using PBAB token because it is not allowlisted for config.projectTwo
          await expectRevert(
            config.minter
              .connect(config.accounts.additional)
<<<<<<< HEAD
              ["purchase(uint256,address,address,uint256,uint256,address)"](
=======
              ["purchase(uint256,address,uint256,address,uint256)"](
>>>>>>> d03b3e00
                config.projectTwo,
                config.genArt721Core.address,
                config.pricePerTokenInWei,
                pbabToken.address,
<<<<<<< HEAD
                0,
                config.pricePerTokenInWei,
                config.ERC20.address
=======
                0
>>>>>>> d03b3e00
              ),
            revertMessages.currencyAddressMatch
          );
        });
      });

      it("does allow purchase with a price of zero when intentionally configured", async function () {
        const config = await loadFixture(_beforeEach);
        // allow holders of config.projectZero to purchase tokens on config.projectTwo
        await config.minter
          .connect(config.accounts.artist)
          .allowHoldersOfProjects(
            config.projectTwo,
            config.genArt721Core.address,
            [config.genArt721Core.address],
            [config.projectZero]
          );
        // configure price per token to be zero
        await config.minter
          .connect(config.accounts.artist)
          .updatePricePerTokenInWei(
            config.projectTwo,
            config.genArt721Core.address,
            0
          );
        await config.minter
          .connect(config.accounts.artist)
          .updateProjectCurrencyInfo(
            config.projectTwo,
            config.genArt721Core.address,
            "ERC20",
            config.ERC20.address
          );
        // allow purchase when intentionally configured price of zero
        await config.ERC20.connect(config.accounts.artist).approve(
          config.minter.address,
          0 // intentionally zero
        );
        await config.minter
          .connect(config.accounts.artist)
<<<<<<< HEAD
          ["purchase(uint256,address,address,uint256,uint256,address)"](
=======
          ["purchase(uint256,address,uint256,address,uint256)"](
>>>>>>> d03b3e00
            config.projectTwo,
            config.genArt721Core.address,
            0,
            config.genArt721Core.address,
<<<<<<< HEAD
            config.projectZeroTokenZero.toNumber(),
            0,
            config.ERC20.address
=======
            config.projectZeroTokenZero.toNumber()
>>>>>>> d03b3e00
          );
      });

      it("auto-configures if setProjectMaxInvocations is not called (fails correctly)", async function () {
        const config = await loadFixture(_beforeEach);
        // sync to core projext max maxInvocations
        await config.minter
          .connect(config.accounts.artist)
          .syncProjectMaxInvocationsToCore(
            config.projectOne,
            config.genArt721Core.address
          );
        // allow holders of project zero to mint on project one
        await config.minter
          .connect(config.accounts.artist)
          .allowHoldersOfProjects(
            config.projectOne,
            config.genArt721Core.address,
            [config.genArt721Core.address],
            [config.projectZero]
          );
        for (let i = 0; i < config.maxInvocations; i++) {
          await config.minter
            .connect(config.accounts.artist)
<<<<<<< HEAD
            ["purchase(uint256,address,address,uint256,uint256,address)"](
=======
            ["purchase(uint256,address,uint256,address,uint256)"](
>>>>>>> d03b3e00
              config.projectOne,
              config.genArt721Core.address,
              config.pricePerTokenInWei,
              config.genArt721Core.address,
<<<<<<< HEAD
              config.projectZeroTokenZero.toNumber(),
              config.pricePerTokenInWei,
              config.ERC20.address
=======
              config.projectZeroTokenZero.toNumber()
>>>>>>> d03b3e00
            );
          // increment polyptych panel to allow repeat tokenId in next loop
          await config.minter
            .connect(config.accounts.artist)
            .incrementPolyptychProjectPanelId(
              config.projectOne,
              config.genArt721Core.address
            );
        }

        // since auto-configured, we should see the minter's revert message
        await expectRevert(
          config.minter
            .connect(config.accounts.artist)
<<<<<<< HEAD
            ["purchase(uint256,address,address,uint256,uint256,address)"](
=======
            ["purchase(uint256,address,uint256,address,uint256)"](
>>>>>>> d03b3e00
              config.projectOne,
              config.genArt721Core.address,
              config.pricePerTokenInWei,
              config.genArt721Core.address,
<<<<<<< HEAD
              config.projectZeroTokenZero.toNumber(),
              config.pricePerTokenInWei,
              config.ERC20.address
=======
              config.projectZeroTokenZero.toNumber()
>>>>>>> d03b3e00
            ),
          revertMessages.maximumInvocationsReached
        );
      });

      it("doesnt add too much gas if setProjectMaxInvocations is set", async function () {
        const config = await loadFixture(_beforeEach);
        // Try without setProjectMaxInvocations, store gas cost
        const minterType = await config.minter.minterType();
        const accountToTestWith =
          minterType.includes("V0") || minterType.includes("V1")
            ? config.accounts.deployer
            : config.accounts.artist;

        await config.minter
          .connect(config.accounts.artist)
          .updatePricePerTokenInWei(
            config.projectZero,
            config.genArt721Core.address,
            config.pricePerTokenInWei
          );
        const tx = await config.minter
          .connect(config.accounts.artist)
<<<<<<< HEAD
          ["purchase(uint256,address,address,uint256,uint256,address)"](
=======
          ["purchase(uint256,address,uint256,address,uint256)"](
>>>>>>> d03b3e00
            config.projectZero,
            config.genArt721Core.address,
            config.pricePerTokenInWei,
            config.genArt721Core.address,
<<<<<<< HEAD
            config.projectZeroTokenZero.toNumber(),
            config.pricePerTokenInWei,
            config.ERC20.address
=======
            config.projectZeroTokenZero.toNumber()
>>>>>>> d03b3e00
          );

        const receipt = await ethers.provider.getTransactionReceipt(tx.hash);
        let gasCostNoMaxInvocations: any = receipt.effectiveGasPrice
          .mul(receipt.gasUsed)
          .toString();
        gasCostNoMaxInvocations = parseFloat(
          ethers.utils.formatUnits(gasCostNoMaxInvocations, "ether")
        );

        // Try with setProjectMaxInvocations, store gas cost
        await config.minter
          .connect(accountToTestWith)
          .syncProjectMaxInvocationsToCore(
            config.projectZero,
            config.genArt721Core.address
          );
        await config.minter
          .connect(config.accounts.artist)
          .incrementPolyptychProjectPanelId(
            config.projectZero,
            config.genArt721Core.address
          );
        const maxSetTx = await config.minter
          .connect(config.accounts.artist)
<<<<<<< HEAD
          ["purchase(uint256,address,address,uint256,uint256,address)"](
=======
          ["purchase(uint256,address,uint256,address,uint256)"](
>>>>>>> d03b3e00
            config.projectZero,
            config.genArt721Core.address,
            config.pricePerTokenInWei,
            config.genArt721Core.address,
<<<<<<< HEAD
            config.projectZeroTokenZero.toNumber(),
            config.pricePerTokenInWei,
            config.ERC20.address
=======
            config.projectZeroTokenZero.toNumber()
>>>>>>> d03b3e00
          );
        const receipt2 = await ethers.provider.getTransactionReceipt(
          maxSetTx.hash
        );
        let gasCostMaxInvocations: any = receipt2.effectiveGasPrice
          .mul(receipt2.gasUsed)
          .toString();
        gasCostMaxInvocations = parseFloat(
          ethers.utils.formatUnits(gasCostMaxInvocations, "ether")
        );

        console.log(
          "Gas cost for a successful mint with setProjectMaxInvocations: ",
          gasCostMaxInvocations.toString(),
          "ETH"
        );
        console.log(
          "Gas cost for a successful mint without setProjectMaxInvocations: ",
          gasCostNoMaxInvocations.toString(),
          "ETH"
        );

        // Check that with setProjectMaxInvocations it's not too much moer expensive
        expect(gasCostMaxInvocations < (gasCostNoMaxInvocations * 110) / 100).to
          .be.true;
      });

      // @dev not straightforward to test reentrancy attack, because it requires an ERC20 with pre or post
      // transfer hooks, which we have not built a mock contract for. Instead, we test that the reentrancy
      // guard is working on other minting contracts, and assume that the implementation works here as well.
    });

    describe("purchaseTo", async function () {
      it("allows `purchaseTo` by default", async function () {
        const config = await loadFixture(_beforeEach);
        // configures prices on minter
        await config.minter
          .connect(config.accounts.artist)
          .updatePricePerTokenInWei(
            config.projectZero,
            config.genArt721Core.address,
            config.pricePerTokenInWei
          );
        await config.minter
          .connect(config.accounts.artist)
<<<<<<< HEAD
          [
            "purchaseTo(address,uint256,address,address,uint256,uint256,address)"
          ](
=======
          ["purchaseTo(address,uint256,address,uint256,address,uint256)"](
>>>>>>> d03b3e00
            config.accounts.artist.address,
            config.projectZero,
            config.genArt721Core.address,
            config.pricePerTokenInWei,
            config.genArt721Core.address,
<<<<<<< HEAD
            config.projectZeroTokenZero.toNumber(),
            config.pricePerTokenInWei,
            config.ERC20.address
=======
            config.projectZeroTokenZero.toNumber()
>>>>>>> d03b3e00
          );
      });
    });

    describe("Works for different valid delegation levels", async function () {
      ["delegateForAll", "delegateForContract", "delegateForToken"].forEach(
        (delegationType) => {
          describe(`purchaseTo with a VALID vault delegate after ${delegationType}`, async function () {
            beforeEach(async function () {
              const config = await loadFixture(_beforeEach);
              // artist account holds mint #0 for delegating
              config.artistVault = config.accounts.artist;
              config.userVault = config.accounts.additional2;
              // send and approve ERC20 tokens to avoid test failures
              await config.ERC20.connect(config.accounts.artist).transfer(
                config.accounts.user.address,
                ethers.utils.parseEther("10")
              );
              await config.ERC20.connect(config.accounts.user).approve(
                config.minter.address,
                ethers.utils.parseEther("10")
              );

              // delegate the vault to the user
              let delegationArgs;
              if (delegationType === "delegateForAll") {
                delegationArgs = [config.accounts.user.address, true];
              } else if (delegationType === "delegateForContract") {
                delegationArgs = [
                  config.accounts.user.address,
                  config.genArt721Core.address,
                  true,
                ];
              } else if (delegationType === "delegateForToken") {
                delegationArgs = [
                  config.accounts.user.address, // delegate
                  config.genArt721Core.address, // contract address
                  config.projectZeroTokenZero.toNumber(), // tokenID
                  true,
                ];
              }
              await config.delegationRegistry
                .connect(config.userVault)
                [delegationType](...delegationArgs);
              // pass config to tests in this describe block
              this.config = config;
            });

            it("does allow purchases", async function () {
              // get config from beforeEach
              const config = this.config;

              await config.minter
                .connect(config.accounts.artist)
                .updatePricePerTokenInWei(
                  config.projectZero,
                  config.genArt721Core.address,
                  config.pricePerTokenInWei
                );
              // // delegate the vault to the user
              await config.delegationRegistry
                .connect(config.accounts.artist)
                .delegateForToken(
                  config.accounts.user.address, // delegate
                  config.genArt721Core.address, // contract address
                  config.projectZeroTokenZero.toNumber(), // tokenID
                  true
                );

              // expect no revert
              await config.minter
                .connect(config.accounts.user)
                [
<<<<<<< HEAD
                  "purchaseTo(address,uint256,address,address,uint256,address,uint256,address)"
=======
                  "purchaseTo(address,uint256,address,uint256,address,uint256,address)"
>>>>>>> d03b3e00
                ](
                  config.userVault.address,
                  config.projectZero,
                  config.genArt721Core.address,
                  config.pricePerTokenInWei,
                  config.genArt721Core.address,
                  config.projectZeroTokenZero.toNumber(),
<<<<<<< HEAD
                  config.accounts.artist.address, //  the allowlisted vault address
                  config.pricePerTokenInWei,
                  config.ERC20.address
=======
                  config.accounts.artist.address //  the allowlisted vault address
>>>>>>> d03b3e00
                );
            });

            it("allows purchases to vault if msg.sender is allowlisted and no vault is provided", async function () {
              // get config from beforeEach
              const config = this.config;
              await config.minter
                .connect(config.accounts.artist)
                .updatePricePerTokenInWei(
                  config.projectZero,
                  config.genArt721Core.address,
                  config.pricePerTokenInWei
                );
              await config.minter
                .connect(config.accounts.artist)
<<<<<<< HEAD
                [
                  "purchaseTo(address,uint256,address,address,uint256,uint256,address)"
                ](
=======
                ["purchaseTo(address,uint256,address,uint256,address,uint256)"](
>>>>>>> d03b3e00
                  config.accounts.artist.address,
                  config.projectZero,
                  config.genArt721Core.address,
                  config.pricePerTokenInWei,
                  config.genArt721Core.address,
<<<<<<< HEAD
                  config.projectZeroTokenZero.toNumber(),
                  config.pricePerTokenInWei,
                  config.ERC20.address
=======
                  config.projectZeroTokenZero.toNumber()
>>>>>>> d03b3e00
                );
            });
          });
        }
      );
    });

    describe("purchaseTo with an INVALID vault delegate", async function () {
      beforeEach(async function () {
        const config = await loadFixture(_beforeEach);
        config.userVault = config.accounts.additional2;
        // send and approve ERC20 tokens to avoid test failures
        await config.ERC20.connect(config.accounts.artist).transfer(
          config.accounts.user.address,
          ethers.utils.parseEther("10")
        );
        await config.ERC20.connect(config.accounts.user).approve(
          config.minter.address,
          ethers.utils.parseEther("10")
        );
        // intentionally do not add any delegations
        // pass config to tests in this describe block
        this.config = config;
      });

      it("does NOT allow purchases", async function () {
        // get config from beforeEach
        const config = this.config;
        await config.minter
          .connect(config.accounts.artist)
          .updatePricePerTokenInWei(
            config.projectZero,
            config.genArt721Core.address,
            config.pricePerTokenInWei
          );
        await expectRevert(
          config.minter
            .connect(config.accounts.user)
            [
<<<<<<< HEAD
              "purchaseTo(address,uint256,address,address,uint256,address,uint256,address)"
=======
              "purchaseTo(address,uint256,address,uint256,address,uint256,address)"
>>>>>>> d03b3e00
            ](
              config.userVault.address,
              config.projectZero,
              config.genArt721Core.address,
              config.pricePerTokenInWei,
              config.genArt721Core.address,
              config.projectZeroTokenZero.toNumber(),
<<<<<<< HEAD
              config.userVault.address, //  the address has NOT been delegated
              config.pricePerTokenInWei,
              config.ERC20.address
=======
              config.userVault.address //  the address has NOT been delegated
>>>>>>> d03b3e00
            ),
          "Invalid delegate-vault pairing"
        );
      });
    });
  });
});<|MERGE_RESOLUTION|>--- conflicted
+++ resolved
@@ -276,22 +276,13 @@
         await expectRevert(
           config.minter
             .connect(config.accounts.additional)
-<<<<<<< HEAD
-            ["purchase(uint256,address,address,uint256,uint256,address)"](
-=======
-            ["purchase(uint256,address,uint256,address,uint256)"](
->>>>>>> d03b3e00
+            ["purchase(uint256,address,uint256,address,address,uint256)"](
               config.projectTwo,
               config.genArt721Core.address,
               config.pricePerTokenInWei,
-              config.genArt721Core.address,
-<<<<<<< HEAD
-              config.projectTwoTokenZero.toNumber(),
-              config.pricePerTokenInWei,
-              config.ERC20.address
-=======
+              config.ERC20.address,
+              config.genArt721Core.address,
               config.projectTwoTokenZero.toNumber()
->>>>>>> d03b3e00
             ),
           "Price not configured"
         );
@@ -314,22 +305,13 @@
         await expectRevert(
           config.minter
             .connect(config.accounts.artist)
-<<<<<<< HEAD
-            ["purchase(uint256,address,address,uint256,uint256,address)"](
-=======
-            ["purchase(uint256,address,uint256,address,uint256)"](
->>>>>>> d03b3e00
+            ["purchase(uint256,address,uint256,address,address,uint256)"](
               config.projectOne,
               config.genArt721Core.address,
               config.pricePerTokenInWei,
-              config.genArt721Core.address,
-<<<<<<< HEAD
-              config.projectZeroTokenZero.toNumber(),
-              config.pricePerTokenInWei,
-              config.ERC20.address
-=======
+              config.ERC20.address,
+              config.genArt721Core.address,
               config.projectZeroTokenZero.toNumber()
->>>>>>> d03b3e00
             ),
           revertMessages.needMoreAllowance
         );
@@ -341,22 +323,13 @@
         await expectRevert(
           config.minter
             .connect(config.accounts.artist)
-<<<<<<< HEAD
-            ["purchase(uint256,address,address,uint256,uint256,address)"](
-=======
-            ["purchase(uint256,address,uint256,address,uint256)"](
->>>>>>> d03b3e00
+            ["purchase(uint256,address,uint256,address,address,uint256)"](
               config.projectOne,
               config.genArt721Core.address,
               config.pricePerTokenInWei,
-              config.genArt721Core.address,
-<<<<<<< HEAD
-              config.projectZeroTokenZero.toNumber(),
-              config.pricePerTokenInWei,
-              config.ERC20.address
-=======
+              config.ERC20.address,
+              config.genArt721Core.address,
               config.projectZeroTokenZero.toNumber()
->>>>>>> d03b3e00
             ),
           revertMessages.needMoreAllowance
         );
@@ -374,22 +347,13 @@
           await expectRevert(
             config.minter
               .connect(config.accounts.artist)
-<<<<<<< HEAD
-              ["purchase(uint256,address,address,uint256,uint256,address)"](
-=======
-              ["purchase(uint256,address,uint256,address,uint256)"](
->>>>>>> d03b3e00
+              ["purchase(uint256,address,uint256,address,address,uint256)"](
                 config.projectOne,
                 config.genArt721Core.address,
                 config.pricePerTokenInWei,
+                config.ERC20.address,
                 config.genArt721Core.address,
-<<<<<<< HEAD
-                config.projectZeroTokenZero.toNumber(),
-                config.pricePerTokenInWei,
-                config.ERC20.address
-=======
                 config.projectZeroTokenZero.toNumber()
->>>>>>> d03b3e00
               ),
             revertMessages.ERC20NotConfigured
           );
@@ -448,22 +412,13 @@
           await expectRevert(
             config.minter
               .connect(config.accounts.additional)
-<<<<<<< HEAD
-              ["purchase(uint256,address,address,uint256,uint256,address)"](
-=======
-              ["purchase(uint256,address,uint256,address,uint256)"](
->>>>>>> d03b3e00
+              ["purchase(uint256,address,uint256,address,address,uint256)"](
                 config.projectTwo,
                 config.genArt721Core.address,
                 config.pricePerTokenInWei,
+                config.ERC20.address,
                 config.genArt721Core.address,
-<<<<<<< HEAD
-                config.projectZeroTokenZero.toNumber(),
-                config.pricePerTokenInWei,
-                config.ERC20.address
-=======
                 config.projectZeroTokenZero.toNumber()
->>>>>>> d03b3e00
               ),
             "Only allowlisted NFTs"
           );
@@ -502,22 +457,13 @@
           await expectRevert(
             config.minter
               .connect(config.accounts.additional)
-<<<<<<< HEAD
-              ["purchase(uint256,address,address,uint256,uint256,address)"](
-=======
-              ["purchase(uint256,address,uint256,address,uint256)"](
->>>>>>> d03b3e00
+              ["purchase(uint256,address,uint256,address,address,uint256)"](
                 config.projectTwo,
                 config.genArt721Core.address,
                 config.pricePerTokenInWei,
+                config.ERC20.address,
                 config.genArt721Core.address,
-<<<<<<< HEAD
-                config.projectZeroTokenZero.toNumber(),
-                config.pricePerTokenInWei,
-                config.ERC20.address
-=======
                 config.projectZeroTokenZero.toNumber()
->>>>>>> d03b3e00
               ),
             "Only allowlisted NFTs"
           );
@@ -553,22 +499,13 @@
           // does allow purchase when holder token in config.projectZero is used as pass
           await config.minter
             .connect(config.accounts.artist)
-<<<<<<< HEAD
-            ["purchase(uint256,address,address,uint256,uint256,address)"](
-=======
-            ["purchase(uint256,address,uint256,address,uint256)"](
->>>>>>> d03b3e00
+            ["purchase(uint256,address,uint256,address,address,uint256)"](
               config.projectTwo,
               config.genArt721Core.address,
               config.pricePerTokenInWei,
-              config.genArt721Core.address,
-<<<<<<< HEAD
-              config.projectZeroTokenZero.toNumber(),
-              config.pricePerTokenInWei,
-              config.ERC20.address
-=======
+              config.ERC20.address,
+              config.genArt721Core.address,
               config.projectZeroTokenZero.toNumber()
->>>>>>> d03b3e00
             );
         });
 
@@ -604,22 +541,13 @@
           // does allow purchase when holder token in config.projectZero is used as pass
           await config.minter
             .connect(config.accounts.artist)
-<<<<<<< HEAD
-            ["purchase(uint256,address,address,uint256,uint256,address)"](
-=======
-            ["purchase(uint256,address,uint256,address,uint256)"](
->>>>>>> d03b3e00
+            ["purchase(uint256,address,uint256,address,address,uint256)"](
               config.projectTwo,
               config.genArt721Core.address,
               config.pricePerTokenInWei,
-              config.genArt721Core.address,
-<<<<<<< HEAD
-              config.projectZeroTokenZero.toNumber(),
-              config.pricePerTokenInWei,
-              config.ERC20.address
-=======
+              config.ERC20.address,
+              config.genArt721Core.address,
               config.projectZeroTokenZero.toNumber()
->>>>>>> d03b3e00
             );
         });
 
@@ -654,22 +582,13 @@
           await expectRevert(
             config.minter
               .connect(config.accounts.additional)
-<<<<<<< HEAD
-              ["purchase(uint256,address,address,uint256,uint256,address)"](
-=======
-              ["purchase(uint256,address,uint256,address,uint256)"](
->>>>>>> d03b3e00
+              ["purchase(uint256,address,uint256,address,address,uint256)"](
                 config.projectTwo,
                 config.genArt721Core.address,
                 config.pricePerTokenInWei,
+                config.ERC20.address,
                 config.genArt721Core.address,
-<<<<<<< HEAD
-                config.projectZeroTokenZero.toNumber(),
-                config.pricePerTokenInWei,
-                config.ERC20.address
-=======
                 config.projectZeroTokenZero.toNumber()
->>>>>>> d03b3e00
               ),
             "Only owner of NFT"
           );
@@ -696,22 +615,13 @@
           await expectRevert(
             config.minter
               .connect(config.accounts.additional)
-<<<<<<< HEAD
-              ["purchase(uint256,address,address,uint256,uint256,address)"](
-=======
-              ["purchase(uint256,address,uint256,address,uint256)"](
->>>>>>> d03b3e00
+              ["purchase(uint256,address,uint256,address,address,uint256)"](
                 config.projectTwo,
                 config.genArt721Core.address,
-                config.pricePerTokenInWei,
+                0,
+                config.ERC20.address,
                 pbabToken.address,
-<<<<<<< HEAD
-                0,
-                config.pricePerTokenInWei,
-                config.ERC20.address
-=======
                 0
->>>>>>> d03b3e00
               ),
             revertMessages.currencyAddressMatch
           );
@@ -752,22 +662,13 @@
         );
         await config.minter
           .connect(config.accounts.artist)
-<<<<<<< HEAD
-          ["purchase(uint256,address,address,uint256,uint256,address)"](
-=======
-          ["purchase(uint256,address,uint256,address,uint256)"](
->>>>>>> d03b3e00
+          ["purchase(uint256,address,uint256,address,address,uint256)"](
             config.projectTwo,
             config.genArt721Core.address,
             0,
-            config.genArt721Core.address,
-<<<<<<< HEAD
-            config.projectZeroTokenZero.toNumber(),
-            0,
-            config.ERC20.address
-=======
+            config.ERC20.address,
+            config.genArt721Core.address,
             config.projectZeroTokenZero.toNumber()
->>>>>>> d03b3e00
           );
       });
 
@@ -792,22 +693,13 @@
         for (let i = 0; i < config.maxInvocations; i++) {
           await config.minter
             .connect(config.accounts.artist)
-<<<<<<< HEAD
-            ["purchase(uint256,address,address,uint256,uint256,address)"](
-=======
-            ["purchase(uint256,address,uint256,address,uint256)"](
->>>>>>> d03b3e00
+            ["purchase(uint256,address,uint256,address,address,uint256)"](
               config.projectOne,
               config.genArt721Core.address,
               config.pricePerTokenInWei,
-              config.genArt721Core.address,
-<<<<<<< HEAD
-              config.projectZeroTokenZero.toNumber(),
-              config.pricePerTokenInWei,
-              config.ERC20.address
-=======
+              config.ERC20.address,
+              config.genArt721Core.address,
               config.projectZeroTokenZero.toNumber()
->>>>>>> d03b3e00
             );
           // increment polyptych panel to allow repeat tokenId in next loop
           await config.minter
@@ -822,22 +714,13 @@
         await expectRevert(
           config.minter
             .connect(config.accounts.artist)
-<<<<<<< HEAD
-            ["purchase(uint256,address,address,uint256,uint256,address)"](
-=======
-            ["purchase(uint256,address,uint256,address,uint256)"](
->>>>>>> d03b3e00
+            ["purchase(uint256,address,uint256,address,address,uint256)"](
               config.projectOne,
               config.genArt721Core.address,
               config.pricePerTokenInWei,
-              config.genArt721Core.address,
-<<<<<<< HEAD
-              config.projectZeroTokenZero.toNumber(),
-              config.pricePerTokenInWei,
-              config.ERC20.address
-=======
+              config.ERC20.address,
+              config.genArt721Core.address,
               config.projectZeroTokenZero.toNumber()
->>>>>>> d03b3e00
             ),
           revertMessages.maximumInvocationsReached
         );
@@ -861,22 +744,13 @@
           );
         const tx = await config.minter
           .connect(config.accounts.artist)
-<<<<<<< HEAD
-          ["purchase(uint256,address,address,uint256,uint256,address)"](
-=======
-          ["purchase(uint256,address,uint256,address,uint256)"](
->>>>>>> d03b3e00
+          ["purchase(uint256,address,uint256,address,address,uint256)"](
             config.projectZero,
             config.genArt721Core.address,
             config.pricePerTokenInWei,
-            config.genArt721Core.address,
-<<<<<<< HEAD
-            config.projectZeroTokenZero.toNumber(),
-            config.pricePerTokenInWei,
-            config.ERC20.address
-=======
+            config.ERC20.address,
+            config.genArt721Core.address,
             config.projectZeroTokenZero.toNumber()
->>>>>>> d03b3e00
           );
 
         const receipt = await ethers.provider.getTransactionReceipt(tx.hash);
@@ -902,22 +776,13 @@
           );
         const maxSetTx = await config.minter
           .connect(config.accounts.artist)
-<<<<<<< HEAD
-          ["purchase(uint256,address,address,uint256,uint256,address)"](
-=======
-          ["purchase(uint256,address,uint256,address,uint256)"](
->>>>>>> d03b3e00
+          ["purchase(uint256,address,uint256,address,address,uint256)"](
             config.projectZero,
             config.genArt721Core.address,
             config.pricePerTokenInWei,
-            config.genArt721Core.address,
-<<<<<<< HEAD
-            config.projectZeroTokenZero.toNumber(),
-            config.pricePerTokenInWei,
-            config.ERC20.address
-=======
+            config.ERC20.address,
+            config.genArt721Core.address,
             config.projectZeroTokenZero.toNumber()
->>>>>>> d03b3e00
           );
         const receipt2 = await ethers.provider.getTransactionReceipt(
           maxSetTx.hash
@@ -963,25 +828,16 @@
           );
         await config.minter
           .connect(config.accounts.artist)
-<<<<<<< HEAD
           [
-            "purchaseTo(address,uint256,address,address,uint256,uint256,address)"
+            "purchaseTo(address,uint256,address,uint256,address,address,uint256)"
           ](
-=======
-          ["purchaseTo(address,uint256,address,uint256,address,uint256)"](
->>>>>>> d03b3e00
             config.accounts.artist.address,
             config.projectZero,
             config.genArt721Core.address,
             config.pricePerTokenInWei,
-            config.genArt721Core.address,
-<<<<<<< HEAD
-            config.projectZeroTokenZero.toNumber(),
-            config.pricePerTokenInWei,
-            config.ERC20.address
-=======
+            config.ERC20.address,
+            config.genArt721Core.address,
             config.projectZeroTokenZero.toNumber()
->>>>>>> d03b3e00
           );
       });
     });
@@ -1055,25 +911,16 @@
               await config.minter
                 .connect(config.accounts.user)
                 [
-<<<<<<< HEAD
-                  "purchaseTo(address,uint256,address,address,uint256,address,uint256,address)"
-=======
-                  "purchaseTo(address,uint256,address,uint256,address,uint256,address)"
->>>>>>> d03b3e00
+                  "purchaseTo(address,uint256,address,uint256,address,address,uint256,address)"
                 ](
                   config.userVault.address,
                   config.projectZero,
                   config.genArt721Core.address,
                   config.pricePerTokenInWei,
+                  config.ERC20.address,
                   config.genArt721Core.address,
                   config.projectZeroTokenZero.toNumber(),
-<<<<<<< HEAD
-                  config.accounts.artist.address, //  the allowlisted vault address
-                  config.pricePerTokenInWei,
-                  config.ERC20.address
-=======
                   config.accounts.artist.address //  the allowlisted vault address
->>>>>>> d03b3e00
                 );
             });
 
@@ -1089,25 +936,16 @@
                 );
               await config.minter
                 .connect(config.accounts.artist)
-<<<<<<< HEAD
                 [
-                  "purchaseTo(address,uint256,address,address,uint256,uint256,address)"
+                  "purchaseTo(address,uint256,address,uint256,address,address,uint256)"
                 ](
-=======
-                ["purchaseTo(address,uint256,address,uint256,address,uint256)"](
->>>>>>> d03b3e00
                   config.accounts.artist.address,
                   config.projectZero,
                   config.genArt721Core.address,
                   config.pricePerTokenInWei,
+                  config.ERC20.address,
                   config.genArt721Core.address,
-<<<<<<< HEAD
-                  config.projectZeroTokenZero.toNumber(),
-                  config.pricePerTokenInWei,
-                  config.ERC20.address
-=======
                   config.projectZeroTokenZero.toNumber()
->>>>>>> d03b3e00
                 );
             });
           });
@@ -1147,25 +985,16 @@
           config.minter
             .connect(config.accounts.user)
             [
-<<<<<<< HEAD
-              "purchaseTo(address,uint256,address,address,uint256,address,uint256,address)"
-=======
-              "purchaseTo(address,uint256,address,uint256,address,uint256,address)"
->>>>>>> d03b3e00
+              "purchaseTo(address,uint256,address,uint256,address,address,uint256,address)"
             ](
               config.userVault.address,
               config.projectZero,
               config.genArt721Core.address,
               config.pricePerTokenInWei,
+              config.ERC20.address,
               config.genArt721Core.address,
               config.projectZeroTokenZero.toNumber(),
-<<<<<<< HEAD
-              config.userVault.address, //  the address has NOT been delegated
-              config.pricePerTokenInWei,
-              config.ERC20.address
-=======
               config.userVault.address //  the address has NOT been delegated
->>>>>>> d03b3e00
             ),
           "Invalid delegate-vault pairing"
         );
