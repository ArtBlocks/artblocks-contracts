--- conflicted
+++ resolved
@@ -138,13 +138,9 @@
     "@openzeppelin-4.8/contracts-upgradeable": "npm:@openzeppelin/contracts-upgradeable@4.8.0",
     "@openzeppelin-5.0/contracts": "npm:@openzeppelin/contracts@5.0.1",
     "@urql/exchange-retry": "^1.2.1",
-<<<<<<< HEAD
-    "graphql": "^16.8.1",
+    "graphql": "^16.8.2",
     "scripty.sol": "^2.0.0",
-=======
-    "graphql": "^16.8.2",
     "solady": "^0.0.181",
->>>>>>> 7ac527f9
     "urql": "^4.0.7"
   }
 }