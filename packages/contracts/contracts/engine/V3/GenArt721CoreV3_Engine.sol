--- conflicted
+++ resolved
@@ -120,54 +120,6 @@
     uint256 constant MAX_PROVIDER_SECONDARY_SALES_BPS = 10000; // 10_000 BPS = 100%
     uint256 constant ARTIST_MAX_SECONDARY_ROYALTY_PERCENTAGE = 95; // 95%
 
-<<<<<<< HEAD
-    // This contract emits generic events that contain fields that indicate
-    // which parameter has been updated. This is sufficient for application
-    // state management, while also simplifying the contract and indexing code.
-    // This was done as an alternative to having custom events that emit what
-    // field-values have changed for each event, given that changed values can
-    // be introspected by indexers due to the design of this smart contract
-    // exposing these state changes via publicly viewable fields.
-    //
-    // The following fields are used to indicate which contract-level parameter
-    // has been updated in the `PlatformUpdated` event:
-    bytes32 constant FIELD_NEXT_PROJECT_ID = "nextProjectId";
-    bytes32 constant FIELD_NEW_PROJECTS_FORBIDDEN = "newProjectsForbidden";
-    bytes32 constant FIELD_DEFAULT_BASE_URI = "defaultBaseURI";
-    bytes32 constant FIELD_RANDOMIZER_ADDRESS = "randomizerAddress";
-    bytes32 constant FIELD_SPLIT_PROVIDER = "splitProvider";
-    bytes32 constant FIELD_NEXT_CORE_CONTRACT = "nextCoreContract";
-    bytes32 constant FIELD_ARTBLOCKS_DEPENDENCY_REGISTRY_ADDRESS =
-        "dependencyRegistryAddress";
-    bytes32 constant FIELD_ARTBLOCKS_ON_CHAIN_GENERATOR_ADDRESS =
-        "onChainGeneratorAddress";
-    bytes32 constant FIELD_PROVIDER_SALES_ADDRESSES = "providerSalesAddresses";
-    bytes32 constant FIELD_PROVIDER_PRIMARY_SALES_PERCENTAGES =
-        "providerPrimaryPercentages";
-    bytes32 constant FIELD_PROVIDER_SECONDARY_SALES_BPS =
-        "providerSecondaryBPS";
-    // The following fields are used to indicate which project-level parameter
-    // has been updated in the `ProjectUpdated` event:
-    bytes32 constant FIELD_PROJECT_COMPLETED = "completed";
-    bytes32 constant FIELD_PROJECT_ACTIVE = "active";
-    bytes32 constant FIELD_PROJECT_ARTIST_ADDRESS = "artistAddress";
-    bytes32 constant FIELD_PROJECT_PAUSED = "paused";
-    bytes32 constant FIELD_PROJECT_CREATED = "created";
-    bytes32 constant FIELD_PROJECT_NAME = "name";
-    bytes32 constant FIELD_PROJECT_ARTIST_NAME = "artistName";
-    bytes32 constant FIELD_PROJECT_SECONDARY_MARKET_ROYALTY_PERCENTAGE =
-        "royaltyPercentage";
-    bytes32 constant FIELD_PROJECT_DESCRIPTION = "description";
-    bytes32 constant FIELD_PROJECT_WEBSITE = "website";
-    bytes32 constant FIELD_PROJECT_LICENSE = "license";
-    bytes32 constant FIELD_PROJECT_MAX_INVOCATIONS = "maxInvocations";
-    bytes32 constant FIELD_PROJECT_SCRIPT = "script";
-    bytes32 constant FIELD_PROJECT_SCRIPT_TYPE = "scriptType";
-    bytes32 constant FIELD_PROJECT_ASPECT_RATIO = "aspectRatio";
-    bytes32 constant FIELD_PROJECT_BASE_URI = "baseURI";
-
-=======
->>>>>>> dc3d1755
     /// pointer to next core contract associated with this contract
     address public nextCoreContract;
 
@@ -1000,19 +952,15 @@
         _onlyNonZeroAddress(_artistAddress);
 
         projectIdToFinancials[_projectId].artistAddress = _artistAddress;
-<<<<<<< HEAD
 
         // assign project's splitter
         // @dev only call after all previous storage updates
         _assignSplitter(_projectId);
 
-        emit ProjectUpdated(_projectId, FIELD_PROJECT_ARTIST_ADDRESS);
-=======
         emit ProjectUpdated(
             _projectId,
             bytes32(uint256(ProjectUpdatedFields.FIELD_PROJECT_ARTIST_ADDRESS))
         );
->>>>>>> dc3d1755
     }
 
     /**
@@ -1067,19 +1015,15 @@
         );
 
         _nextProjectId = uint248(projectId) + 1;
-<<<<<<< HEAD
 
         // assign project's splitter
         // @dev only call after all previous storage updates
         _assignSplitter(projectId);
 
-        emit ProjectUpdated(projectId, FIELD_PROJECT_CREATED);
-=======
         emit ProjectUpdated(
             projectId,
             bytes32(uint256(ProjectUpdatedFields.FIELD_PROJECT_CREATED))
         );
->>>>>>> dc3d1755
     }
 
     /**
