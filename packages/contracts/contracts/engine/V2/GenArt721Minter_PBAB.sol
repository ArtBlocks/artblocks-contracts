--- conflicted
+++ resolved
@@ -200,7 +200,7 @@
      * @notice Purchases a token from project `_projectId` with ETH or any ERC-20 token.
      * @param _projectId Project ID to mint a token on.
      * @param _maxPricePerToken Maximum price of token being allowed by the purchaser, no decimal places. Required if currency is ERC20.
-     * @param _currencyAddress Currency address of token.
+     * @param _currencyAddress Currency address of token. `address(0)` if minting with ETH.
      * @return _tokenId Token ID of minted token
      */
     function purchase(
@@ -222,7 +222,6 @@
      * the token's owner to `_to`.
      * @param _to Address to be the new token's owner.
      * @param _projectId Project ID to mint a token on.
-<<<<<<< HEAD
      * @return _tokenId Token ID of minted token
      */
     function purchaseTo(
@@ -242,11 +241,7 @@
      * @param _to Address to be the new token's owner.
      * @param _projectId Project ID to mint a token on.
      * @param _maxPricePerToken Maximum price of token being allowed by the purchaser, no decimal places.
-     * @param _currencyAddress Currency address of token.
-=======
-     * @param _maxPricePerToken Maximum price of token being allowed by the purchaser, no decimal places.```
      * @param _currencyAddress Currency address of token. `address(0)` if minting with ETH.
->>>>>>> a7d8b95e
      * @return _tokenId Token ID of minted token
      */
     function purchaseTo(
