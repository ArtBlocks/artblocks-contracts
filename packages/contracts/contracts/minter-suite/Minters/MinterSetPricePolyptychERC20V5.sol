--- conflicted
+++ resolved
@@ -395,44 +395,30 @@
      * @param projectId Project ID to mint a token on.
      * @param coreContract Core contract address for the given project.
      * @param maxPricePerToken Maximum price of token being allowed by the purchaser, no decimal places
+     * @param currencyAddress Currency address of token.
      * @param ownedNFTAddress ERC-721 NFT address holding the project token
      * owned by msg.sender being used as the parent token.
      * @param ownedNFTTokenId ERC-721 NFT token ID owned by msg.sender to be
      * used as the parent token.
-<<<<<<< HEAD
-     * @param purchasePricePerToken Maximum price of token being allowed by the purchaser, no decimal places
-     * @param currencyAddress Currency address of token.
-=======
->>>>>>> d03b3e00
      * @return tokenId Token ID of minted token
      */
     function purchase(
         uint256 projectId,
         address coreContract,
         uint256 maxPricePerToken,
+        address currencyAddress,
         address ownedNFTAddress,
-<<<<<<< HEAD
-        uint256 ownedNFTTokenId,
-        uint256 purchasePricePerToken,
-        address currencyAddress
-=======
         uint256 ownedNFTTokenId
->>>>>>> d03b3e00
     ) external payable returns (uint256 tokenId) {
         tokenId = purchaseTo({
             to: msg.sender,
             projectId: projectId,
             coreContract: coreContract,
             maxPricePerToken: maxPricePerToken,
+            currencyAddress: currencyAddress,
             ownedNFTAddress: ownedNFTAddress,
             ownedNFTTokenId: ownedNFTTokenId,
-<<<<<<< HEAD
-            vault: address(0),
-            purchasePricePerToken: purchasePricePerToken,
-            currencyAddress: currencyAddress
-=======
             vault: address(0)
->>>>>>> d03b3e00
         });
         return tokenId;
     }
@@ -446,15 +432,11 @@
      * @param projectId Project ID to mint a token on.
      * @param coreContract Core contract address for the given project.
      * @param maxPricePerToken Maximum price of token being allowed by the purchaser, no decimal places
+     * @param currencyAddress Currency address of token.
      * @param ownedNFTAddress ERC-721 NFT holding the project token owned by
      * msg.sender being used as the parent token.
      * @param ownedNFTTokenId ERC-721 NFT token ID owned by msg.sender being used
      * as the parent token.
-<<<<<<< HEAD
-     * @param purchasePricePerToken Maximum price of token being allowed by the purchaser, no decimal places
-     * @param currencyAddress Currency address of token.
-=======
->>>>>>> d03b3e00
      * @return tokenId Token ID of minted token
      */
     function purchaseTo(
@@ -462,14 +444,9 @@
         uint256 projectId,
         address coreContract,
         uint256 maxPricePerToken,
+        address currencyAddress,
         address ownedNFTAddress,
-<<<<<<< HEAD
-        uint256 ownedNFTTokenId,
-        uint256 purchasePricePerToken,
-        address currencyAddress
-=======
         uint256 ownedNFTTokenId
->>>>>>> d03b3e00
     ) external payable returns (uint256 tokenId) {
         return
             purchaseTo({
@@ -477,15 +454,10 @@
                 projectId: projectId,
                 coreContract: coreContract,
                 maxPricePerToken: maxPricePerToken,
+                currencyAddress: currencyAddress,
                 ownedNFTAddress: ownedNFTAddress,
                 ownedNFTTokenId: ownedNFTTokenId,
-<<<<<<< HEAD
-                vault: address(0),
-                purchasePricePerToken: purchasePricePerToken,
-                currencyAddress: currencyAddress
-=======
                 vault: address(0)
->>>>>>> d03b3e00
             });
     }
 
@@ -836,15 +808,11 @@
      * @param projectId Project ID to mint a token on.
      * @param coreContract Core contract address for the given project.
      * @param maxPricePerToken Maximum price of token being allowed by the purchaser, no decimal places
+     * @param currencyAddress Currency address of token.
      * @param ownedNFTAddress ERC-721 NFT holding the project token owned by
      * msg.sender or `vault` being used as the parent token.
      * @param ownedNFTTokenId ERC-721 NFT token ID owned by msg.sender or
      * `vault` being used as the parent token.
-<<<<<<< HEAD
-     * @param purchasePricePerToken Maximum price of token being allowed by the purchaser, no decimal places
-     * @param currencyAddress Currency address of token.
-=======
->>>>>>> d03b3e00
      * @return tokenId Token ID of minted token
      */
     function purchaseTo(
@@ -852,15 +820,10 @@
         uint256 projectId,
         address coreContract,
         uint256 maxPricePerToken,
+        address currencyAddress,
         address ownedNFTAddress,
         uint256 ownedNFTTokenId,
-<<<<<<< HEAD
-        address vault,
-        uint256 purchasePricePerToken,
-        address currencyAddress
-=======
         address vault
->>>>>>> d03b3e00
     ) public payable nonReentrant returns (uint256 tokenId) {
         // CHECKS
         // pre-mint MaxInvocationsLib checks
@@ -895,18 +858,12 @@
 
         // validate that the specified maximum price is greater than or equal to the price per token
         require(
-            purchasePricePerToken >= pricePerTokenInWei,
-            "Only max price gte token price"
-        );
-
-        // @dev revert occurs during payment split if ERC20 token is not
-        // configured (i.e. address(0)), so check is not performed here
-
-        // validate that the specified maximum price is greater than or equal to the price per token
-        require(
             maxPricePerToken >= pricePerTokenInWei,
             "Only max price gte token price"
         );
+
+        // @dev revert occurs during payment split if ERC20 token is not
+        // configured (i.e. address(0)), so check is not performed here
 
         // require token used to claim to be in set of allowlisted NFTs
         require(
