// SPDX-License-Identifier: LGPL-3.0-only
// Created By: Art Blocks Inc.

import "../../interfaces/v0.8.x/IGenArt721CoreContractV3_Base.sol";
import "../../interfaces/v0.8.x/IDelegationRegistry.sol";
import "../../interfaces/v0.8.x/ISharedMinterV0.sol";
import "../../interfaces/v0.8.x/ISharedMinterHolderV0.sol";
import "../../interfaces/v0.8.x/IMinterFilterV1.sol";

import "../../libs/v0.8.x/minter-libs/SplitFundsLib.sol";
import "../../libs/v0.8.x/minter-libs/MaxInvocationsLib.sol";
import "../../libs/v0.8.x/minter-libs/TokenHolderLib.sol";

import "@openzeppelin-4.5/contracts/security/ReentrancyGuard.sol";
import "@openzeppelin-4.5/contracts/utils/structs/EnumerableSet.sol";

pragma solidity 0.8.19;

/**
 * @title Shared, filtered Minter contract that allows tokens to be minted with
 * ETH when purchaser owns an allowlisted ERC-721 NFT. This contract does NOT
 * track if a purchaser has/has not minted already -- it simply restricts
 * purchasing to anybody that holds one or more of a specified list of ERC-721
 * NFTs.
 * This is designed to be used with GenArt721CoreContractV3 flagship or
 * engine contracts.
 * @author Art Blocks Inc.
 * @notice Privileged Roles and Ownership:
 * This contract is designed to be managed, with limited powers.
 * Privileged roles and abilities are controlled by the core contract's Admin
 * ACL contract and a project's artist. Both of these roles hold extensive
 * power and can modify minter details.
 * Care must be taken to ensure that the admin ACL contract and artist
 * addresses are secure behind a multi-sig or other access control mechanism.
 * ----------------------------------------------------------------------------
 * The following functions are restricted to a project's artist:
 * - allowHoldersOfProjects
 * - removeHoldersOfProjects
 * - allowAndRemoveHoldersOfProjects
 * - updatePricePerTokenInWei
 * - syncProjectMaxInvocationsToCore
 * - manuallyLimitProjectMaxInvocations
 * ----------------------------------------------------------------------------
 * Additional admin and artist privileged roles may be described on other
 * contracts that this minter integrates with.
 * ----------------------------------------------------------------------------
 * This contract allows gated minting with support for vaults to delegate minting
 * privileges via an external delegation registry. This means a vault holding an
 * allowed token can delegate minting privileges to a wallet that is not holding an
 * allowed token, enabling the vault to remain air-gapped while still allowing minting.
 * The delegation registry contract is responsible for managing these delegations,
 * and is available at the address returned by the public immutable
 * `delegationRegistryAddress`. At the time of writing, the delegation
 * registry enables easy delegation configuring at https://delegate.cash/.
 * Art Blocks does not guarentee the security of the delegation registry, and
 * users should take care to ensure that the delegation registry is secure.
 * Delegations must be configured by the vault owner prior to purchase. Supported
 * delegation types include token-level, contract-level (via genArt721CoreAddress), or
 * wallet-level delegation. Contract-level delegations must be configured for the core
 * token contract as returned by the public immutable variable `genArt721CoreAddress`.
 */
contract MinterSetPriceHolderV5 is
    ReentrancyGuard,
    ISharedMinterV0,
    ISharedMinterHolderV0
{
    // add Enumerable Set methods
    using EnumerableSet for EnumerableSet.AddressSet;

    /// Minter filter address this minter interacts with
    address public immutable minterFilterAddress;

    /// Minter filter this minter may interact with.
    IMinterFilterV1 private immutable minterFilter;

    /// Delegation registry address
    address public immutable delegationRegistryAddress;

    /// Delegation registry address
    IDelegationRegistry private immutable delegationRegistryContract;

    /// minterType for this minter
    string public constant minterType = "MinterSetPriceHolderV5";

    /// minter version for this minter
    string public constant minterVersion = "v5.0.0";

    uint256 constant ONE_MILLION = 1_000_000;

    /// contractAddress => projectId => base project config
    mapping(address => mapping(uint256 => ProjectConfig))
        private _projectConfigMapping;

    ////////////////////////////////////////////////////////////////////////////////////////////////////////////
    // STATE VARIABLES FOR SplitFundsLib begin here
    ////////////////////////////////////////////////////////////////////////////////////////////////////////////

    // contractAddress => IsEngineCache
    mapping(address => SplitFundsLib.IsEngineCache) private _isEngineCaches;

    ////////////////////////////////////////////////////////////////////////////////////////////////////////////
    // STATE VARIABLES FOR SplitFundsLib end here
    ////////////////////////////////////////////////////////////////////////////////////////////////////////////

    ////////////////////////////////////////////////////////////////////////////////////////////////////////////
    // STATE VARIABLES FOR MaxInvocationsLib begin here
    ////////////////////////////////////////////////////////////////////////////////////////////////////////////

    // contractAddress => projectId => max invocations specific project config
    mapping(address => mapping(uint256 => MaxInvocationsLib.MaxInvocationsProjectConfig))
        private _maxInvocationsProjectConfigMapping;

    ////////////////////////////////////////////////////////////////////////////////////////////////////////////
    // STATE VARIABLES FOR MaxInvocationsLib end here
    ////////////////////////////////////////////////////////////////////////////////////////////////////////////

    ////////////////////////////////////////////////////////////////////////////////////////////////////////////
    // STATE VARIABLES FOR TokenHolderLib begin here
    ////////////////////////////////////////////////////////////////////////////////////////////////////////////

    /**
     * coreContract => projectId => ownedNFTAddress => ownedNFTProjectIds => bool
     * projects whose holders are allowed to purchase a token on `projectId`
     */
    mapping(address => mapping(uint256 => TokenHolderLib.HolderProjectConfig))
        private _allowedProjectHoldersMapping;

    ////////////////////////////////////////////////////////////////////////////////////////////////////////////
    // STATE VARIABLES FOR TokenHolderLib end here
    ////////////////////////////////////////////////////////////////////////////////////////////////////////////

    // MODIFIERS
    /**
     * @dev Throws if called by any account other than the artist of the specified project.
     * Requirements: `msg.sender` must be the artist associated with `_projectId`.
     * @param _projectId The ID of the project being checked.
     * @param _coreContract The address of the GenArt721CoreContractV3_Base contract.
     */
    function _onlyArtist(
        uint256 _projectId,
        address _coreContract
    ) internal view {
        require(
            msg.sender ==
                IGenArt721CoreContractV3_Base(_coreContract)
                    .projectIdToArtistAddress(_projectId),
            "Only Artist"
        );
    }

    /**
     * @notice Initializes contract to be a Filtered Minter for
     * `_minterFilter` minter filter.
     * @param _minterFilter Minter filter for which this will be a
     * filtered minter.
     * @param _delegationRegistryAddress Delegation registry contract address.
     */
    constructor(
        address _minterFilter,
        address _delegationRegistryAddress
    ) ReentrancyGuard() {
        delegationRegistryAddress = _delegationRegistryAddress;
        delegationRegistryContract = IDelegationRegistry(
            _delegationRegistryAddress
        );
        emit DelegationRegistryUpdated(_delegationRegistryAddress);
        minterFilterAddress = _minterFilter;
        minterFilter = IMinterFilterV1(_minterFilter);
    }

    /**
     * @notice Manually sets the local maximum invocations of project `_projectId`
     * with the provided `_maxInvocations`, checking that `_maxInvocations` is less
     * than or equal to the value of project `_project_id`'s maximum invocations that is
     * set on the core contract.
     * @dev Note that a `_maxInvocations` of 0 can only be set if the current `invocations`
     * value is also 0 and this would also set `maxHasBeenInvoked` to true, correctly short-circuiting
     * this minter's purchase function, avoiding extra gas costs from the core contract's maxInvocations check.
     * @param _projectId Project ID to set the maximum invocations for.
     * @param _coreContract Core contract address for the given project.
     * @param _maxInvocations Maximum invocations to set for the project.
     */
    function manuallyLimitProjectMaxInvocations(
        uint256 _projectId,
        address _coreContract,
        uint24 _maxInvocations
    ) external {
        _onlyArtist(_projectId, _coreContract);
        MaxInvocationsLib.manuallyLimitProjectMaxInvocations(
            _projectId,
            _coreContract,
            _maxInvocations,
            _maxInvocationsProjectConfigMapping[_coreContract][_projectId]
        );
        emit ProjectMaxInvocationsLimitUpdated(
            _projectId,
            _coreContract,
            _maxInvocations
        );
    }

    /**
     * @notice Updates this minter's price per token of project `_projectId`
     * to be '_pricePerTokenInWei`, in Wei.
     * @dev Note that it is intentionally supported here that the configured
     * price may be explicitly set to `0`.
     * @param _projectId Project ID to set the price per token for.
     * @param _coreContract Core contract address for the given project.
     * @param _pricePerTokenInWei Price per token to set for the project, in Wei.
     */
    function updatePricePerTokenInWei(
        uint256 _projectId,
        address _coreContract,
        uint248 _pricePerTokenInWei
    ) external {
        _onlyArtist(_projectId, _coreContract);
        ProjectConfig storage _projectConfig = _projectConfigMapping[
            _coreContract
        ][_projectId];
        _projectConfig.pricePerTokenInWei = _pricePerTokenInWei;
        _projectConfig.priceIsConfigured = true;
        emit PricePerTokenInWeiUpdated(
            _projectId,
            _coreContract,
            _pricePerTokenInWei
        );

        // sync local max invocations if not initially populated
        // @dev if local max invocations and maxHasBeenInvoked are both
        // initial values, we know they have not been populated.
        MaxInvocationsLib.MaxInvocationsProjectConfig
            storage _maxInvocationsProjectConfig = _maxInvocationsProjectConfigMapping[
                _coreContract
            ][_projectId];
        if (
            _maxInvocationsProjectConfig.maxInvocations == 0 &&
            _maxInvocationsProjectConfig.maxHasBeenInvoked == false
        ) {
            syncProjectMaxInvocationsToCore(_projectId, _coreContract);
        }
    }

    /**
     * @notice Allows holders of NFTs at addresses `_ownedNFTAddresses`,
     * project IDs `_ownedNFTProjectIds` to mint on project `_projectId`.
     * `_ownedNFTAddresses` assumed to be aligned with `_ownedNFTProjectIds`.
     * e.g. Allows holders of project `_ownedNFTProjectIds[0]` on token
     * contract `_ownedNFTAddresses[0]` to mint `_projectId`.
     * WARNING: Only Art Blocks Core contracts are compatible with holder allowlisting,
     * due to assumptions about tokenId and projectId relationships.
     * @param _projectId Project ID to enable minting on.
     * @param _coreContract Core contract address for the given project.
     * @param _ownedNFTAddresses NFT core addresses of projects to be
     * allowlisted. Indexes must align with `_ownedNFTProjectIds`.
     * @param _ownedNFTProjectIds Project IDs on `_ownedNFTAddresses` whose
     * holders shall be allowlisted to mint project `_projectId`. Indexes must
     * align with `_ownedNFTAddresses`.
     */
    function allowHoldersOfProjects(
        uint256 _projectId,
        address _coreContract,
        address[] memory _ownedNFTAddresses,
        uint256[] memory _ownedNFTProjectIds
    ) external {
        _onlyArtist(_projectId, _coreContract);
        TokenHolderLib.allowHoldersOfProjects(
            _allowedProjectHoldersMapping[_coreContract][_projectId],
            _ownedNFTAddresses,
            _ownedNFTProjectIds
        );
        // emit approve event
        emit AllowedHoldersOfProjects(
            _projectId,
            _coreContract,
            _ownedNFTAddresses,
            _ownedNFTProjectIds
        );
    }

    /**
     * @notice Removes holders of NFTs at addresses `_ownedNFTAddresses`,
     * project IDs `_ownedNFTProjectIds` to mint on project `_projectId`. If
     * other projects owned by a holder are still allowed to mint, holder will
     * maintain ability to purchase.
     * `_ownedNFTAddresses` assumed to be aligned with `_ownedNFTProjectIds`.
     * e.g. Removes holders of project `_ownedNFTProjectIds[0]` on token
     * contract `_ownedNFTAddresses[0]` from mint allowlist of `_projectId`.
     * @param _projectId Project ID to enable minting on.
     * @param _coreContract Core contract address for the given project.
     * @param _ownedNFTAddresses NFT core addresses of projects to be removed
     * from allowlist. Indexes must align with `_ownedNFTProjectIds`.
     * @param _ownedNFTProjectIds Project IDs on `_ownedNFTAddresses` whose
     * holders will be removed from allowlist to mint project `_projectId`.
     * Indexes must align with `_ownedNFTAddresses`.
     */
    function removeHoldersOfProjects(
        uint256 _projectId,
        address _coreContract,
        address[] memory _ownedNFTAddresses,
        uint256[] memory _ownedNFTProjectIds
    ) external {
        _onlyArtist(_projectId, _coreContract);
        // require same length arrays
        TokenHolderLib.removeHoldersOfProjects(
            _allowedProjectHoldersMapping[_coreContract][_projectId],
            _ownedNFTAddresses,
            _ownedNFTProjectIds
        );
        // emit removed event
        emit RemovedHoldersOfProjects(
            _projectId,
            _coreContract,
            _ownedNFTAddresses,
            _ownedNFTProjectIds
        );
    }

    /**
     * @notice Allows holders of NFTs at addresses `_ownedNFTAddressesAdd`,
     * project IDs `_ownedNFTProjectIdsAdd` to mint on project `_projectId`.
     * Also removes holders of NFTs at addresses `_ownedNFTAddressesRemove`,
     * project IDs `_ownedNFTProjectIdsRemove` from minting on project
     * `_projectId`.
     * `_ownedNFTAddressesAdd` assumed to be aligned with
     * `_ownedNFTProjectIdsAdd`.
     * e.g. Allows holders of project `_ownedNFTProjectIdsAdd[0]` on token
     * contract `_ownedNFTAddressesAdd[0]` to mint `_projectId`.
     * `_ownedNFTAddressesRemove` also assumed to be aligned with
     * `_ownedNFTProjectIdsRemove`.
     * WARNING: Only Art Blocks Core contracts are compatible with holder allowlisting,
     * due to assumptions about tokenId and projectId relationships.
     * @param _projectId Project ID to enable minting on.
     * @param _coreContract Core contract address for the given project.
     * @param _ownedNFTAddressesAdd NFT core addresses of projects to be
     * allowlisted. Indexes must align with `_ownedNFTProjectIdsAdd`.
     * @param _ownedNFTProjectIdsAdd Project IDs on `_ownedNFTAddressesAdd`
     * whose holders shall be allowlisted to mint project `_projectId`. Indexes
     * must align with `_ownedNFTAddressesAdd`.
     * @param _ownedNFTAddressesRemove NFT core addresses of projects to be
     * removed from allowlist. Indexes must align with
     * `_ownedNFTProjectIdsRemove`.
     * @param _ownedNFTProjectIdsRemove Project IDs on
     * `_ownedNFTAddressesRemove` whose holders will be removed from allowlist
     * to mint project `_projectId`. Indexes must align with
     * `_ownedNFTAddressesRemove`.
     * @dev if a project is included in both add and remove arrays, it will be
     * removed.
     */
    function allowAndRemoveHoldersOfProjects(
        uint256 _projectId,
        address _coreContract,
        address[] memory _ownedNFTAddressesAdd,
        uint256[] memory _ownedNFTProjectIdsAdd,
        address[] memory _ownedNFTAddressesRemove,
        uint256[] memory _ownedNFTProjectIdsRemove
    ) external {
        _onlyArtist(_projectId, _coreContract);
        TokenHolderLib.allowAndRemoveHoldersOfProjects(
            _allowedProjectHoldersMapping[_coreContract][_projectId],
            _ownedNFTAddressesAdd,
            _ownedNFTProjectIdsAdd,
            _ownedNFTAddressesRemove,
            _ownedNFTProjectIdsRemove
        );
        // emit events
        emit AllowedHoldersOfProjects(
            _projectId,
            _coreContract,
            _ownedNFTAddressesAdd,
            _ownedNFTProjectIdsAdd
        );
        emit RemovedHoldersOfProjects(
            _projectId,
            _coreContract,
            _ownedNFTAddressesRemove,
            _ownedNFTProjectIdsRemove
        );
    }

    /**
     * @notice Inactive function - requires NFT ownership to purchase.
     */
    function purchase(uint256, address) external payable returns (uint256) {
        revert("Purchase requires NFT ownership");
    }

    /**
     * @notice Inactive function - requires NFT ownership to purchase.
     */
    function purchaseTo(
        address,
        uint256,
        address
    ) external payable returns (uint256) {
        revert("Purchase requires NFT ownership");
    }

    /**
     * @notice Purchases a token from project `_projectId`.
     * @param _projectId Project ID to mint a token on.
     * @param _coreContract Core contract address for the given project.
     * @param _ownedNFTAddress ERC-721 NFT address holding the project token
     * owned by msg.sender being used to prove right to purchase.
     * @param _ownedNFTTokenId ERC-721 NFT token ID owned by msg.sender being used
     * to prove right to purchase.
     * @return tokenId Token ID of minted token
     */
    function purchase(
        uint256 _projectId,
        address _coreContract,
        address _ownedNFTAddress,
        uint256 _ownedNFTTokenId
    ) external payable returns (uint256 tokenId) {
        tokenId = purchaseTo(
            msg.sender,
            _projectId,
            _coreContract,
            _ownedNFTAddress,
            _ownedNFTTokenId,
            address(0)
        );
        return tokenId;
    }

    /**
     * @notice Purchases a token from project `_projectId` and sets
     * the token's owner to `_to`.
     * @param _to Address to be the new token's owner.
     * @param _projectId Project ID to mint a token on.
     * @param _coreContract Core contract address for the given project.
     * @param _ownedNFTAddress ERC-721 NFT holding the project token owned by
     * msg.sender being used to claim right to purchase.
     * @param _ownedNFTTokenId ERC-721 NFT token ID owned by msg.sender being used
     * to claim right to purchase.
     * @return tokenId Token ID of minted token
     */
    function purchaseTo(
        address _to,
        uint256 _projectId,
        address _coreContract,
        address _ownedNFTAddress,
        uint256 _ownedNFTTokenId
    ) external payable returns (uint256 tokenId) {
        return
            purchaseTo(
                _to,
                _projectId,
                _coreContract,
                _ownedNFTAddress,
                _ownedNFTTokenId,
                address(0)
            );
    }

    // public getter functions
    /**
     * @notice Gets the maximum invocations project configuration.
     * @param _projectId The ID of the project whose data needs to be fetched.
<<<<<<< HEAD
     * @param _coreContract The address of the contract where the data is stored.
=======
     * @param _coreContract The address of the core contract.
>>>>>>> a258c5ad
     * @return MaxInvocationsLib.MaxInvocationsProjectConfig instance with the
     * configuration data.
     */
    function maxInvocationsProjectConfig(
        uint256 _projectId,
        address _coreContract
    )
        external
        view
        returns (MaxInvocationsLib.MaxInvocationsProjectConfig memory)
    {
        return _maxInvocationsProjectConfigMapping[_coreContract][_projectId];
    }

    /**
     * @notice Gets the base project configuration.
     * @param _projectId The ID of the project whose data needs to be fetched.
     * @param _coreContract The address of the contract where the data is stored.
     * @return ProjectConfig instance with the project configuration data.
     */
    function projectConfig(
        uint256 _projectId,
        address _coreContract
    ) external view returns (ProjectConfig memory) {
        return _projectConfigMapping[_coreContract][_projectId];
    }

    /**
     * @notice Checks if a specific NFT owner is allowed in a given project.
     * @dev This function retrieves the allowance status of an NFT owner
     * within a specific project from the allowedProjectHoldersMapping.
     * @param _projectId The ID of the project to check.
     * @param _coreContract Core contract address for the given project.
     * @param _ownedNFTAddress The address of the owned NFT contract.
     * @param _ownedNFTProjectId The ID of the owned NFT project.
     * @return bool True if the NFT owner is allowed in the given project, False otherwise.
     */
    function allowedProjectHolders(
        uint256 _projectId,
        address _coreContract,
        address _ownedNFTAddress,
        uint256 _ownedNFTProjectId
    ) external view returns (bool) {
        return
            _allowedProjectHoldersMapping[_coreContract][_projectId]
                .allowedProjectHolders[_ownedNFTAddress][_ownedNFTProjectId];
    }

    /**
     * @notice Returns if token is an allowlisted NFT for project `_projectId`.
     * @param _projectId Project ID to be checked.
     * @param _coreContract Core contract address for the given project.
     * @param _ownedNFTAddress ERC-721 NFT token address to be checked.
     * @param _ownedNFTTokenId ERC-721 NFT token ID to be checked.
     * @return bool Token is allowlisted
     * @dev does not check if token has been used to purchase
     * @dev assumes project ID can be derived from tokenId / 1_000_000
     */
    function isAllowlistedNFT(
        uint256 _projectId,
        address _coreContract,
        address _ownedNFTAddress,
        uint256 _ownedNFTTokenId
    ) external view returns (bool) {
        return
            TokenHolderLib.isAllowlistedNFT(
                _allowedProjectHoldersMapping[_coreContract][_projectId],
                _ownedNFTAddress,
                _ownedNFTTokenId
            );
    }

    /**
     * @notice Checks if the specified `_coreContract` is a valid engine contract.
     * @dev This function retrieves the cached value of `_isEngine` from
     * the `isEngineCache` mapping. If the cached value is already set, it
     * returns the cached value. Otherwise, it calls the `getV3CoreIsEngine`
     * function from the `SplitFundsLib` library to check if `_coreContract`
     * is a valid engine contract.
     * @dev This function will revert if the provided `_coreContract` is not
     * a valid Engine or V3 Flagship contract.
     * @param _coreContract The address of the contract to check.
     * @return bool indicating if `_coreContract` is a valid engine contract.
     */
    function isEngineView(address _coreContract) external view returns (bool) {
        SplitFundsLib.IsEngineCache storage isEngineCache = _isEngineCaches[
            _coreContract
        ];
        if (isEngineCache.isCached) {
            return isEngineCache.isEngine;
        } else {
            // @dev this calls the non-modifying variant of getV3CoreIsEngine
            return SplitFundsLib.getV3CoreIsEngineView(_coreContract);
        }
    }

    /**
     * @notice projectId => has project reached its maximum number of
     * invocations? Note that this returns a local cache of the core contract's
     * state, and may be out of sync with the core contract. This is
     * intentional, as it only enables gas optimization of mints after a
     * project's maximum invocations has been reached. A false negative will
     * only result in a gas cost increase, since the core contract will still
     * enforce a maxInvocation check during minting. A false positive is not
     * possible because the V3 core contract only allows maximum invocations
     * to be reduced, not increased. Based on this rationale, we intentionally
     * do not do input validation in this method as to whether or not the input
     * @param `_projectId` is an existing project ID.
     * @param `_coreContract` is an existing core contract address.
     */
    function projectMaxHasBeenInvoked(
        uint256 _projectId,
        address _coreContract
    ) external view returns (bool) {
        return
            _maxInvocationsProjectConfigMapping[_coreContract][_projectId]
                .maxHasBeenInvoked;
    }

    /**
     * @notice projectId => project's maximum number of invocations.
     * Optionally synced with core contract value, for gas optimization.
     * Note that this returns a local cache of the core contract's
     * state, and may be out of sync with the core contract. This is
     * intentional, as it only enables gas optimization of mints after a
     * project's maximum invocations has been reached.
     * @dev A number greater than the core contract's project max invocations
     * will only result in a gas cost increase, since the core contract will
     * still enforce a maxInvocation check during minting. A number less than
     * the core contract's project max invocations is only possible when the
     * project's max invocations have not been synced on this minter, since the
     * V3 core contract only allows maximum invocations to be reduced, not
     * increased. When this happens, the minter will enable minting, allowing
     * the core contract to enforce the max invocations check. Based on this
     * rationale, we intentionally do not do input validation in this method as
     * to whether or not the input `_projectId` is an existing project ID.
     * @param `_projectId` is an existing project ID.
     * @param `_coreContract` is an existing core contract address.
     */
    function projectMaxInvocations(
        uint256 _projectId,
        address _coreContract
    ) external view returns (uint256) {
        return
            uint256(
                _maxInvocationsProjectConfigMapping[_coreContract][_projectId]
                    .maxInvocations
            );
    }

    /**
     * @notice Gets if price of token is configured, price of minting a
     * token on project `_projectId`, and currency symbol and address to be
     * used as payment.
     * @param _projectId Project ID to get price information for
     * @param _coreContract Contract address of the core contract
     * @return isConfigured true only if token price has been configured on
     * this minter
     * @return tokenPriceInWei current price of token on this minter - invalid
     * if price has not yet been configured
     * @return currencySymbol currency symbol for purchases of project on this
     * minter. This minter always returns "ETH"
     * @return currencyAddress currency address for purchases of project on
     * this minter. This minter always returns null address, reserved for ether
     */
    function getPriceInfo(
        uint256 _projectId,
        address _coreContract
    )
        external
        view
        returns (
            bool isConfigured,
            uint256 tokenPriceInWei,
            string memory currencySymbol,
            address currencyAddress
        )
    {
        ProjectConfig storage _projectConfig = _projectConfigMapping[
            _coreContract
        ][_projectId];
        isConfigured = _projectConfig.priceIsConfigured;
        tokenPriceInWei = _projectConfig.pricePerTokenInWei;
        currencySymbol = "ETH";
        currencyAddress = address(0);
    }

    /**
     * @notice Syncs local maximum invocations of project `_projectId` based on
     * the value currently defined in the core contract.
     * @param _projectId Project ID to set the maximum invocations for.
     * @param _coreContract Core contract address for the given project.
     * @dev this enables gas reduction after maxInvocations have been reached -
     * core contracts shall still enforce a maxInvocation check during mint.
     */
    function syncProjectMaxInvocationsToCore(
        uint256 _projectId,
        address _coreContract
    ) public {
        _onlyArtist(_projectId, _coreContract);

        uint256 maxInvocations = MaxInvocationsLib
            .syncProjectMaxInvocationsToCore(
                _projectId,
                _coreContract,
                _maxInvocationsProjectConfigMapping[_coreContract][_projectId]
            );
        emit ProjectMaxInvocationsLimitUpdated(
            _projectId,
            _coreContract,
            maxInvocations
        );
    }

    /**
     * @notice Purchases a token from project `_projectId` and sets
     * the token's owner to `_to`.
     * @param _to Address to be the new token's owner.
     * @param _projectId Project ID to mint a token on.
     * @param _coreContract Core contract address for the given project.
     * @param _ownedNFTAddress ERC-721 NFT address holding the project token owned by _vault
     *         (or msg.sender if no _vault is provided) being used to claim right to purchase.
     * @param _ownedNFTTokenId ERC-721 NFT token ID owned by _vault (or msg.sender if
     *         no _vault is provided) being used to claim right to purchase.
     * @param _vault Vault being purchased on behalf of. Acceptable to be `address(0)` if no vault.
     * @return tokenId Token ID of minted token
     */
    function purchaseTo(
        address _to,
        uint256 _projectId,
        address _coreContract,
        address _ownedNFTAddress,
        uint256 _ownedNFTTokenId,
        address _vault
    ) public payable nonReentrant returns (uint256 tokenId) {
        // CHECKS
        ProjectConfig storage _projectConfig = _projectConfigMapping[
            _coreContract
        ][_projectId];
        MaxInvocationsLib.MaxInvocationsProjectConfig
            storage _maxInvocationsProjectConfig = _maxInvocationsProjectConfigMapping[
                _coreContract
            ][_projectId];

        // Note that `maxHasBeenInvoked` is only checked here to reduce gas
        // consumption after a project has been fully minted.
        // `_maxInvocationsProjectConfig.maxHasBeenInvoked` is locally cached to reduce
        // gas consumption, but if not in sync with the core contract's value,
        // the core contract also enforces its own max invocation check during
        // minting.
        require(
            !_maxInvocationsProjectConfig.maxHasBeenInvoked,
            "Max invocations reached"
        );

        // require artist to have configured price of token on this minter
        require(_projectConfig.priceIsConfigured, "Price not configured");

        // load price of token into memory
        uint256 pricePerTokenInWei = _projectConfig.pricePerTokenInWei;

        require(msg.value >= pricePerTokenInWei, "Min value to mint req.");

        // require token used to claim to be in set of allowlisted NFTs
        require(
            TokenHolderLib.isAllowlistedNFT(
                _allowedProjectHoldersMapping[_coreContract][_projectId],
                _ownedNFTAddress,
                _ownedNFTTokenId
            ),
            "Only allowlisted NFTs"
        );

        // NOTE: delegate-vault handling **begins here**.

        // handle that the vault may be either the `msg.sender` in the case
        // that there is not a true vault, or may be `_vault` if one is
        // provided explicitly (and it is valid).
        address vault = msg.sender;
        if (_vault != address(0)) {
            // If a vault is provided, it must be valid, otherwise throw rather
            // than optimistically-minting with original `msg.sender`.
            // Note, we do not check `checkDelegateForAll` or `checkDelegateForContract` as well,
            // as they are known to be implicitly checked by calling `checkDelegateForToken`.
            bool isValidVault = delegationRegistryContract
                .checkDelegateForToken(
                    msg.sender, // delegate
                    _vault, // vault
                    _coreContract, // contract
                    _ownedNFTTokenId // tokenId
                );
            require(isValidVault, "Invalid delegate-vault pairing");
            vault = _vault;
        }

        // EFFECTS
        tokenId = minterFilter.mint_joo(_to, _projectId, _coreContract, vault);

        // NOTE: delegate-vault handling **ends here**.

        MaxInvocationsLib.validatePurchaseEffectsInvocations(
            tokenId,
            _maxInvocationsProjectConfigMapping[_coreContract][_projectId]
        );

        // INTERACTIONS
        // require vault to own NFT used to redeem
        /**
         * @dev Considered an interaction because calling ownerOf on an NFT
         * contract. Plan is to only integrate with AB/PBAB NFTs on the minter, but
         * in case other NFTs are registered, better to check here. Also,
         * function is non-reentrant, so this is extra cautious.
         */
        TokenHolderLib.validateNFTOwnership({
            _ownedNFTAddress: _ownedNFTAddress,
            _ownedNFTTokenId: _ownedNFTTokenId,
            _targetOwner: vault
        });

        // INTERACTIONS
        // split funds
        bool isEngine = SplitFundsLib.isEngine(
            _coreContract,
            _isEngineCaches[_coreContract]
        );
        SplitFundsLib.splitFundsETH({
            _projectId: _projectId,
            _pricePerTokenInWei: pricePerTokenInWei,
            _coreContract: _coreContract,
            _isEngine: isEngine
        });

        return tokenId;
    }
}<|MERGE_RESOLUTION|>--- conflicted
+++ resolved
@@ -456,11 +456,7 @@
     /**
      * @notice Gets the maximum invocations project configuration.
      * @param _projectId The ID of the project whose data needs to be fetched.
-<<<<<<< HEAD
-     * @param _coreContract The address of the contract where the data is stored.
-=======
      * @param _coreContract The address of the core contract.
->>>>>>> a258c5ad
      * @return MaxInvocationsLib.MaxInvocationsProjectConfig instance with the
      * configuration data.
      */
