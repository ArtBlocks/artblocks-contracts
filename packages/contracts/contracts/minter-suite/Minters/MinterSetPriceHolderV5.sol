// SPDX-License-Identifier: LGPL-3.0-only
// Created By: Art Blocks Inc.

import "../../interfaces/v0.8.x/IGenArt721CoreContractV3_Base.sol";
import "../../interfaces/v0.8.x/IDelegationRegistry.sol";
import "../../interfaces/v0.8.x/ISharedMinterV0.sol";
import "../../interfaces/v0.8.x/ISharedMinterHolderV0.sol";
import "../../interfaces/v0.8.x/IMinterFilterV1.sol";

import "../../libs/v0.8.x/minter-libs/SplitFundsLib.sol";
import "../../libs/v0.8.x/minter-libs/MaxInvocationsLib.sol";
import "../../libs/v0.8.x/minter-libs/TokenHolderLib.sol";

import "@openzeppelin-4.5/contracts/token/ERC721/IERC721.sol";
import "@openzeppelin-4.5/contracts/security/ReentrancyGuard.sol";
import "@openzeppelin-4.5/contracts/utils/structs/EnumerableSet.sol";

pragma solidity 0.8.19;

/**
 * @title Filtered Minter contract that allows tokens to be minted with ETH
 * when purchaser owns an allowlisted ERC-721 NFT. This contract does NOT track
 * if a purchaser has/has not minted already -- it simply restricts purchasing
 * to anybody that holds one or more of a specified list of ERC-721 NFTs.
 * This is designed to be used with GenArt721CoreContractV3 flagship or
 * engine contracts.
 * @author Art Blocks Inc.
 * @notice Privileged Roles and Ownership:
 * This contract is designed to be managed, with limited powers.
 * Privileged roles and abilities are controlled by the core contract's Admin
 * ACL contract and a project's artist. Both of these roles hold extensive
 * power and can modify minter details.
 * Care must be taken to ensure that the admin ACL contract and artist
 * addresses are secure behind a multi-sig or other access control mechanism.
 * ----------------------------------------------------------------------------
 * The following functions are restricted to a project's artist:
 * - allowHoldersOfProjects
 * - removeHoldersOfProjects
 * - allowAndRemoveHoldersOfProjects
 * - updatePricePerTokenInWei
 * - syncProjectMaxInvocationsToCore
 * - manuallyLimitProjectMaxInvocations
 * ----------------------------------------------------------------------------
 * Additional admin and artist privileged roles may be described on other
 * contracts that this minter integrates with.
 * ----------------------------------------------------------------------------
 * This contract allows gated minting with support for vaults to delegate minting
 * privileges via an external delegation registry. This means a vault holding an
 * allowed token can delegate minting privileges to a wallet that is not holding an
 * allowed token, enabling the vault to remain air-gapped while still allowing minting.
 * The delegation registry contract is responsible for managing these delegations,
 * and is available at the address returned by the public immutable
 * `delegationRegistryAddress`. At the time of writing, the delegation
 * registry enables easy delegation configuring at https://delegate.cash/.
 * Art Blocks does not guarentee the security of the delegation registry, and
 * users should take care to ensure that the delegation registry is secure.
 * Delegations must be configured by the vault owner prior to purchase. Supported
 * delegation types include token-level, contract-level (via genArt721CoreAddress), or
 * wallet-level delegation. Contract-level delegations must be configured for the core
 * token contract as returned by the public immutable variable `genArt721CoreAddress`.
 */
contract MinterSetPriceHolderV5 is
    ReentrancyGuard,
    ISharedMinterV0,
    ISharedMinterHolderV0
{
    // add Enumerable Set methods
    using EnumerableSet for EnumerableSet.AddressSet;

    /// Minter filter address this minter interacts with
    address public immutable minterFilterAddress;

    /// Minter filter this minter may interact with.
    IMinterFilterV1 private immutable minterFilter;

    /// Delegation registry address
    address public immutable delegationRegistryAddress;

    /// Delegation registry address
    IDelegationRegistry private immutable delegationRegistryContract;

    /// minterType for this minter
    string public constant minterType = "MinterSetPriceHolderV5";

    /// minter version for this minter
    string public constant minterVersion = "v5.0.0";

    uint256 constant ONE_MILLION = 1_000_000;

    /// contractAddress => projectId => base project config
    mapping(address => mapping(uint256 => ProjectConfig))
        private _projectConfigMapping;

    ////////////////////////////////////////////////////////////////////////////////////////////////////////////
    // STATE VARIABLES FOR SplitFundsLib begin here
    ////////////////////////////////////////////////////////////////////////////////////////////////////////////

    // contractAddress => IsEngineCache
    mapping(address => SplitFundsLib.IsEngineCache) private _isEngineCaches;

    ////////////////////////////////////////////////////////////////////////////////////////////////////////////
    // STATE VARIABLES FOR SplitFundsLib end here
    ////////////////////////////////////////////////////////////////////////////////////////////////////////////

    ////////////////////////////////////////////////////////////////////////////////////////////////////////////
    // STATE VARIABLES FOR MaxInvocationsLib begin here
    ////////////////////////////////////////////////////////////////////////////////////////////////////////////

    // contractAddress => projectId => max invocations specific project config
    mapping(address => mapping(uint256 => MaxInvocationsLib.MaxInvocationsProjectConfig))
        private _maxInvocationsProjectConfigMapping;

    ////////////////////////////////////////////////////////////////////////////////////////////////////////////
    // STATE VARIABLES FOR MaxInvocationsLib end here
    ////////////////////////////////////////////////////////////////////////////////////////////////////////////

    ////////////////////////////////////////////////////////////////////////////////////////////////////////////
    // STATE VARIABLES FOR TokenHolderLib begin here
    ////////////////////////////////////////////////////////////////////////////////////////////////////////////

    /**
     * coreContract => projectId => ownedNFTAddress => ownedNFTProjectIds => bool
     * projects whose holders are allowed to purchase a token on `projectId`
     */
    mapping(address => mapping(uint256 => TokenHolderLib.HolderProjectConfig))
        private _allowedProjectHoldersMapping;

    ////////////////////////////////////////////////////////////////////////////////////////////////////////////
    // STATE VARIABLES FOR TokenHolderLib end here
    ////////////////////////////////////////////////////////////////////////////////////////////////////////////

    // MODIFIERS
    /**
     * @dev Throws if called by any account other than the artist of the specified project.
     * Requirements: `msg.sender` must be the artist associated with `_projectId`.
     * @param _projectId The ID of the project being checked.
     * @param _coreContract The address of the GenArt721CoreContractV3_Base contract.
     */
    function _onlyArtist(
        uint256 _projectId,
        address _coreContract
    ) internal view {
        require(
            msg.sender ==
                IGenArt721CoreContractV3_Base(_coreContract)
                    .projectIdToArtistAddress(_projectId),
            "Only Artist"
        );
    }

    /**
     * @notice Initializes contract to be a Filtered Minter for
<<<<<<< HEAD
     * `_minterFilter` minter filter.
     * @param _minterFilter Minter filter for which this will be a
     * filtered minter.
=======
     * `_minterFilter` and sets the delegation registry contract address to
     * `_delegationRegistryAddress`.
     * @param _minterFilter minter filter.
>>>>>>> 108a3299
     * @param _delegationRegistryAddress Delegation registry contract address.
     */
    constructor(
        address _minterFilter,
        address _delegationRegistryAddress
    ) ReentrancyGuard() {
        delegationRegistryAddress = _delegationRegistryAddress;
        emit DelegationRegistryUpdated(_delegationRegistryAddress);
        delegationRegistryContract = IDelegationRegistry(
            _delegationRegistryAddress
        );
        minterFilterAddress = _minterFilter;
        minterFilter = IMinterFilterV1(_minterFilter);
    }

    /**
     * @notice Manually sets the local maximum invocations of project `_projectId`
     * with the provided `_maxInvocations`, checking that `_maxInvocations` is less
     * than or equal to the value of project `_project_id`'s maximum invocations that is
     * set on the core contract.
     * @dev Note that a `_maxInvocations` of 0 can only be set if the current `invocations`
     * value is also 0 and this would also set `maxHasBeenInvoked` to true, correctly short-circuiting
     * this minter's purchase function, avoiding extra gas costs from the core contract's maxInvocations check.
     * @param _projectId Project ID to set the maximum invocations for.
     * @param _coreContract Core contract address for the given project.
     * @param _maxInvocations Maximum invocations to set for the project.
     */
    function manuallyLimitProjectMaxInvocations(
        uint256 _projectId,
        address _coreContract,
        uint24 _maxInvocations
    ) external {
        _onlyArtist(_projectId, _coreContract);
        MaxInvocationsLib.manuallyLimitProjectMaxInvocations(
            _projectId,
            _coreContract,
            _maxInvocations,
            _maxInvocationsProjectConfigMapping[_coreContract][_projectId]
        );
        emit ProjectMaxInvocationsLimitUpdated(
            _projectId,
            _coreContract,
            _maxInvocations
        );
    }

    /**
     * @notice Updates this minter's price per token of project `_projectId`
     * to be '_pricePerTokenInWei`, in Wei.
     * @dev Note that it is intentionally supported here that the configured
     * price may be explicitly set to `0`.
     * @param _projectId Project ID to set the price per token for.
     * @param _coreContract Core contract address for the given project.
     * @param _pricePerTokenInWei Price per token to set for the project, in Wei.
     */
    function updatePricePerTokenInWei(
        uint256 _projectId,
        address _coreContract,
        uint248 _pricePerTokenInWei
    ) external {
        _onlyArtist(_projectId, _coreContract);
        ProjectConfig storage _projectConfig = _projectConfigMapping[
            _coreContract
        ][_projectId];
        _projectConfig.pricePerTokenInWei = _pricePerTokenInWei;
        _projectConfig.priceIsConfigured = true;
        emit PricePerTokenInWeiUpdated(
            _projectId,
            _coreContract,
            _pricePerTokenInWei
        );

        // sync local max invocations if not initially populated
        // @dev if local max invocations and maxHasBeenInvoked are both
        // initial values, we know they have not been populated.
        MaxInvocationsLib.MaxInvocationsProjectConfig
            storage _maxInvocationsProjectConfig = _maxInvocationsProjectConfigMapping[
                _coreContract
            ][_projectId];
        if (
            _maxInvocationsProjectConfig.maxInvocations == 0 &&
            _maxInvocationsProjectConfig.maxHasBeenInvoked == false
        ) {
            syncProjectMaxInvocationsToCore(_projectId, _coreContract);
        }
    }

    /**
     * @notice Allows holders of NFTs at addresses `_ownedNFTAddresses`,
     * project IDs `_ownedNFTProjectIds` to mint on project `_projectId`.
     * `_ownedNFTAddresses` assumed to be aligned with `_ownedNFTProjectIds`.
     * e.g. Allows holders of project `_ownedNFTProjectIds[0]` on token
     * contract `_ownedNFTAddresses[0]` to mint `_projectId`.
     * WARNING: Only Art Blocks Core contracts are compatible with holder allowlisting,
     * due to assumptions about tokenId and projectId relationships.
     * @param _projectId Project ID to enable minting on.
     * @param _coreContract Core contract address for the given project.
     * @param _ownedNFTAddresses NFT core addresses of projects to be
     * allowlisted. Indexes must align with `_ownedNFTProjectIds`.
     * @param _ownedNFTProjectIds Project IDs on `_ownedNFTAddresses` whose
     * holders shall be allowlisted to mint project `_projectId`. Indexes must
     * align with `_ownedNFTAddresses`.
     */
    function allowHoldersOfProjects(
        uint256 _projectId,
        address _coreContract,
        address[] memory _ownedNFTAddresses,
        uint256[] memory _ownedNFTProjectIds
    ) external {
        _onlyArtist(_projectId, _coreContract);
        TokenHolderLib.allowHoldersOfProjects(
            _allowedProjectHoldersMapping[_coreContract][_projectId],
            _ownedNFTAddresses,
            _ownedNFTProjectIds
        );
        // emit approve event
        emit AllowedHoldersOfProjects(
            _projectId,
            _coreContract,
            _ownedNFTAddresses,
            _ownedNFTProjectIds
        );
    }

    /**
     * @notice Removes holders of NFTs at addresses `_ownedNFTAddresses`,
     * project IDs `_ownedNFTProjectIds` to mint on project `_projectId`. If
     * other projects owned by a holder are still allowed to mint, holder will
     * maintain ability to purchase.
     * `_ownedNFTAddresses` assumed to be aligned with `_ownedNFTProjectIds`.
     * e.g. Removes holders of project `_ownedNFTProjectIds[0]` on token
     * contract `_ownedNFTAddresses[0]` from mint allowlist of `_projectId`.
     * @param _projectId Project ID to enable minting on.
     * @param _coreContract Core contract address for the given project.
     * @param _ownedNFTAddresses NFT core addresses of projects to be removed
     * from allowlist. Indexes must align with `_ownedNFTProjectIds`.
     * @param _ownedNFTProjectIds Project IDs on `_ownedNFTAddresses` whose
     * holders will be removed from allowlist to mint project `_projectId`.
     * Indexes must align with `_ownedNFTAddresses`.
     */
    function removeHoldersOfProjects(
        uint256 _projectId,
        address _coreContract,
        address[] memory _ownedNFTAddresses,
        uint256[] memory _ownedNFTProjectIds
    ) external {
        _onlyArtist(_projectId, _coreContract);
        // require same length arrays
        TokenHolderLib.removeHoldersOfProjects(
            _allowedProjectHoldersMapping[_coreContract][_projectId],
            _ownedNFTAddresses,
            _ownedNFTProjectIds
        );
        // emit removed event
        emit RemovedHoldersOfProjects(
            _projectId,
            _coreContract,
            _ownedNFTAddresses,
            _ownedNFTProjectIds
        );
    }

    /**
     * @notice Allows holders of NFTs at addresses `_ownedNFTAddressesAdd`,
     * project IDs `_ownedNFTProjectIdsAdd` to mint on project `_projectId`.
     * Also removes holders of NFTs at addresses `_ownedNFTAddressesRemove`,
     * project IDs `_ownedNFTProjectIdsRemove` from minting on project
     * `_projectId`.
     * `_ownedNFTAddressesAdd` assumed to be aligned with
     * `_ownedNFTProjectIdsAdd`.
     * e.g. Allows holders of project `_ownedNFTProjectIdsAdd[0]` on token
     * contract `_ownedNFTAddressesAdd[0]` to mint `_projectId`.
     * `_ownedNFTAddressesRemove` also assumed to be aligned with
     * `_ownedNFTProjectIdsRemove`.
     * WARNING: Only Art Blocks Core contracts are compatible with holder allowlisting,
     * due to assumptions about tokenId and projectId relationships.
     * @param _projectId Project ID to enable minting on.
     * @param _coreContract Core contract address for the given project.
     * @param _ownedNFTAddressesAdd NFT core addresses of projects to be
     * allowlisted. Indexes must align with `_ownedNFTProjectIdsAdd`.
     * @param _ownedNFTProjectIdsAdd Project IDs on `_ownedNFTAddressesAdd`
     * whose holders shall be allowlisted to mint project `_projectId`. Indexes
     * must align with `_ownedNFTAddressesAdd`.
     * @param _ownedNFTAddressesRemove NFT core addresses of projects to be
     * removed from allowlist. Indexes must align with
     * `_ownedNFTProjectIdsRemove`.
     * @param _ownedNFTProjectIdsRemove Project IDs on
     * `_ownedNFTAddressesRemove` whose holders will be removed from allowlist
     * to mint project `_projectId`. Indexes must align with
     * `_ownedNFTAddressesRemove`.
     * @dev if a project is included in both add and remove arrays, it will be
     * removed.
     */
    function allowAndRemoveHoldersOfProjects(
        uint256 _projectId,
        address _coreContract,
        address[] memory _ownedNFTAddressesAdd,
        uint256[] memory _ownedNFTProjectIdsAdd,
        address[] memory _ownedNFTAddressesRemove,
        uint256[] memory _ownedNFTProjectIdsRemove
    ) external {
        _onlyArtist(_projectId, _coreContract);
        TokenHolderLib.allowAndRemoveHoldersOfProjects(
            _allowedProjectHoldersMapping[_coreContract][_projectId],
            _ownedNFTAddressesAdd,
            _ownedNFTProjectIdsAdd,
            _ownedNFTAddressesRemove,
            _ownedNFTProjectIdsRemove
        );
        // emit events
        emit AllowedHoldersOfProjects(
            _projectId,
            _coreContract,
            _ownedNFTAddressesAdd,
            _ownedNFTProjectIdsAdd
        );
        emit RemovedHoldersOfProjects(
            _projectId,
            _coreContract,
            _ownedNFTAddressesRemove,
            _ownedNFTProjectIdsRemove
        );
    }

    /**
     * @notice Inactive function - requires NFT ownership to purchase.
     */
    function purchase(uint256, address) external payable returns (uint256) {
        revert("Purchase requires NFT ownership");
    }

    /**
     * @notice Inactive function - requires NFT ownership to purchase.
     */
    function purchaseTo(
        address,
        uint256,
        address
    ) external payable returns (uint256) {
        revert("Purchase requires NFT ownership");
    }

    /**
     * @notice Purchases a token from project `_projectId`.
     * @param _projectId Project ID to mint a token on.
     * @param _coreContract Core contract address for the given project.
     * @param _ownedNFTAddress ERC-721 NFT address holding the project token
     * owned by msg.sender being used to prove right to purchase.
     * @param _ownedNFTTokenId ERC-721 NFT token ID owned by msg.sender being used
     * to prove right to purchase.
     * @return tokenId Token ID of minted token
     */
    function purchase(
        uint256 _projectId,
        address _coreContract,
        address _ownedNFTAddress,
        uint256 _ownedNFTTokenId
    ) external payable returns (uint256 tokenId) {
        tokenId = purchaseTo(
            msg.sender,
            _projectId,
            _coreContract,
            _ownedNFTAddress,
            _ownedNFTTokenId,
            address(0)
        );
        return tokenId;
    }

    /**
     * @notice Purchases a token from project `_projectId` and sets
     * the token's owner to `_to`.
     * @param _to Address to be the new token's owner.
     * @param _projectId Project ID to mint a token on.
     * @param _coreContract Core contract address for the given project.
     * @param _ownedNFTAddress ERC-721 NFT holding the project token owned by
     * msg.sender being used to claim right to purchase.
     * @param _ownedNFTTokenId ERC-721 NFT token ID owned by msg.sender being used
     * to claim right to purchase.
     * @return tokenId Token ID of minted token
     */
    function purchaseTo(
        address _to,
        uint256 _projectId,
        address _coreContract,
        address _ownedNFTAddress,
        uint256 _ownedNFTTokenId
    ) external payable returns (uint256 tokenId) {
        return
            purchaseTo(
                _to,
                _projectId,
                _coreContract,
                _ownedNFTAddress,
                _ownedNFTTokenId,
                address(0)
            );
    }

    // public getter functions
    /**
     * @notice Gets the maximum invocations project configuration.
<<<<<<< HEAD
     * @param _coreContract The address of the contract.
=======
>>>>>>> 108a3299
     * @param _projectId The ID of the project whose data needs to be fetched.
     * @param _contractAddress The address of the contract where the data is stored.
     * @return MaxInvocationsLib.MaxInvocationsProjectConfig instance with the
     * configuration data.
     */
    function maxInvocationsProjectConfig(
<<<<<<< HEAD
        address _coreContract,
        uint256 _projectId
=======
        uint256 _projectId,
        address _contractAddress
>>>>>>> 108a3299
    )
        external
        view
        returns (MaxInvocationsLib.MaxInvocationsProjectConfig memory)
    {
        return _maxInvocationsProjectConfigMapping[_coreContract][_projectId];
    }

    /**
     * @notice Gets the base project configuration.
<<<<<<< HEAD
     * @param _coreContract The address of the contract where the data is stored.
=======
>>>>>>> 108a3299
     * @param _projectId The ID of the project whose data needs to be fetched.
     * @param _contractAddress The address of the contract where the data is stored.
     * @return ProjectConfig instance with the project configuration data.
     */
    function projectConfig(
<<<<<<< HEAD
        address _coreContract,
        uint256 _projectId
=======
        uint256 _projectId,
        address _contractAddress
>>>>>>> 108a3299
    ) external view returns (ProjectConfig memory) {
        return _projectConfigMapping[_coreContract][_projectId];
    }

    /**
     * @notice Checks if a specific NFT owner is allowed in a given project.
     * @dev This function retrieves the allowance status of an NFT owner
     * within a specific project from the allowedProjectHoldersMapping.
     * @param _projectId The ID of the project to check.
     * @param _coreContract Core contract address for the given project.
     * @param _ownedNFTAddress The address of the owned NFT contract.
     * @param _ownedNFTProjectId The ID of the owned NFT project.
     * @return bool True if the NFT owner is allowed in the given project, False otherwise.
     */
    function allowedProjectHolders(
        uint256 _projectId,
        address _coreContract,
        address _ownedNFTAddress,
        uint256 _ownedNFTProjectId
    ) external view returns (bool) {
        return
            _allowedProjectHoldersMapping[_coreContract][_projectId]
                .allowedProjectHolders[_ownedNFTAddress][_ownedNFTProjectId];
    }

    /**
     * @notice Returns if token is an allowlisted NFT for project `_projectId`.
     * @param _projectId Project ID to be checked.
     * @param _coreContract Core contract address for the given project.
     * @param _ownedNFTAddress ERC-721 NFT token address to be checked.
     * @param _ownedNFTTokenId ERC-721 NFT token ID to be checked.
     * @return bool Token is allowlisted
     * @dev does not check if token has been used to purchase
     * @dev assumes project ID can be derived from tokenId / 1_000_000
     */
    function isAllowlistedNFT(
        uint256 _projectId,
        address _coreContract,
        address _ownedNFTAddress,
        uint256 _ownedNFTTokenId
    ) external view returns (bool) {
        return
            TokenHolderLib.isAllowlistedNFT(
                _allowedProjectHoldersMapping[_coreContract][_projectId],
                _ownedNFTAddress,
                _ownedNFTTokenId
            );
    }

    /**
     * @notice Checks if the specified `_coreContract` is a valid engine contract.
     * @dev This function retrieves the cached value of `_coreContract` from
     * the `isEngineCache` mapping. If the cached value is already set, it
     * returns the cached value. Otherwise, it calls the `getV3CoreIsEngine`
     * function from the `SplitFundsLib` library to check if `_coreContract`
     * is a valid engine contract.
     * @dev This function will revert if the provided `_coreContract` is not
     * a valid Engine or V3 Flagship contract.
     * @param _coreContract The address of the contract to check.
     * @return bool indicating if `_coreContract` is a valid engine contract.
     */
    function isEngineView(address _coreContract) external view returns (bool) {
        SplitFundsLib.IsEngineCache storage isEngineCache = _isEngineCaches[
            _coreContract
        ];
        if (isEngineCache.isCached) {
            return isEngineCache.isEngine;
        } else {
            // @dev this calls the non-modifying variant of getV3CoreIsEngine
            return SplitFundsLib.getV3CoreIsEngineView(_coreContract);
        }
    }

    /**
     * @notice projectId => has project reached its maximum number of
     * invocations? Note that this returns a local cache of the core contract's
     * state, and may be out of sync with the core contract. This is
     * intentional, as it only enables gas optimization of mints after a
     * project's maximum invocations has been reached. A false negative will
     * only result in a gas cost increase, since the core contract will still
     * enforce a maxInvocation check during minting. A false positive is not
     * possible because the V3 core contract only allows maximum invocations
     * to be reduced, not increased. Based on this rationale, we intentionally
     * do not do input validation in this method as to whether or not the input
     * @param `_projectId` is an existing project ID.
     * @param `_coreContract` is an existing core contract address.
     */
    function projectMaxHasBeenInvoked(
        uint256 _projectId,
        address _coreContract
    ) external view returns (bool) {
        return
            _maxInvocationsProjectConfigMapping[_coreContract][_projectId]
                .maxHasBeenInvoked;
    }

    /**
     * @notice projectId => project's maximum number of invocations.
     * Optionally synced with core contract value, for gas optimization.
     * Note that this returns a local cache of the core contract's
     * state, and may be out of sync with the core contract. This is
     * intentional, as it only enables gas optimization of mints after a
     * project's maximum invocations has been reached.
     * @dev A number greater than the core contract's project max invocations
     * will only result in a gas cost increase, since the core contract will
     * still enforce a maxInvocation check during minting. A number less than
     * the core contract's project max invocations is only possible when the
     * project's max invocations have not been synced on this minter, since the
     * V3 core contract only allows maximum invocations to be reduced, not
     * increased. When this happens, the minter will enable minting, allowing
     * the core contract to enforce the max invocations check. Based on this
     * rationale, we intentionally do not do input validation in this method as
     * to whether or not the input `_projectId` is an existing project ID.
     * @param `_projectId` is an existing project ID.
     * @param `_coreContract` is an existing core contract address.
     */
    function projectMaxInvocations(
        uint256 _projectId,
        address _coreContract
    ) external view returns (uint256) {
        return
            uint256(
                _maxInvocationsProjectConfigMapping[_coreContract][_projectId]
                    .maxInvocations
            );
    }

    /**
     * @notice Gets if price of token is configured, price of minting a
     * token on project `_projectId`, and currency symbol and address to be
     * used as payment. Supersedes any core contract price information.
     * @param _projectId Project ID to get price information for.
     * @param _coreContract Contract address of the core contract.
     * @return isConfigured true only if token price has been configured on
     * this minter
     * @return tokenPriceInWei current price of token on this minter - invalid
     * if price has not yet been configured
     * @return currencySymbol currency symbol for purchases of project on this
     * minter. This minter always returns "ETH"
     * @return currencyAddress currency address for purchases of project on
     * this minter. This minter always returns null address, reserved for ether
     */
    function getPriceInfo(
        uint256 _projectId,
        address _coreContract
    )
        external
        view
        returns (
            bool isConfigured,
            uint256 tokenPriceInWei,
            string memory currencySymbol,
            address currencyAddress
        )
    {
        ProjectConfig storage _projectConfig = _projectConfigMapping[
            _coreContract
        ][_projectId];
        isConfigured = _projectConfig.priceIsConfigured;
        tokenPriceInWei = _projectConfig.pricePerTokenInWei;
        currencySymbol = "ETH";
        currencyAddress = address(0);
    }

    /**
     * @notice Syncs local maximum invocations of project `_projectId` based on
     * the value currently defined in the core contract.
     * @param _projectId Project ID to set the maximum invocations for.
     * @param _coreContract Core contract address for the given project.
     * @dev this enables gas reduction after maxInvocations have been reached -
     * core contracts shall still enforce a maxInvocation check during mint.
     */
    function syncProjectMaxInvocationsToCore(
        uint256 _projectId,
        address _coreContract
    ) public {
        _onlyArtist(_projectId, _coreContract);
        uint256 maxInvocations = MaxInvocationsLib
            .syncProjectMaxInvocationsToCore(
                _projectId,
                _coreContract,
                _maxInvocationsProjectConfigMapping[_coreContract][_projectId]
            );
        emit ProjectMaxInvocationsLimitUpdated(
            _projectId,
            _coreContract,
            maxInvocations
        );
    }

    /**
     * @notice Purchases a token from project `_projectId` and sets
     * the token's owner to `_to`.
     * @param _to Address to be the new token's owner.
     * @param _projectId Project ID to mint a token on.
     * @param _coreContract Core contract address for the given project.
     * @param _ownedNFTAddress ERC-721 NFT address holding the project token owned by _vault
     *         (or msg.sender if no _vault is provided) being used to claim right to purchase.
     * @param _ownedNFTTokenId ERC-721 NFT token ID owned by _vault (or msg.sender if
     *         no _vault is provided) being used to claim right to purchase.
     * @param _vault Vault being purchased on behalf of. Acceptable to be `address(0)` if no vault.
     * @return tokenId Token ID of minted token
     */
    function purchaseTo(
        address _to,
        uint256 _projectId,
        address _coreContract,
        address _ownedNFTAddress,
        uint256 _ownedNFTTokenId,
        address _vault
    ) public payable nonReentrant returns (uint256 tokenId) {
        // CHECKS
        ProjectConfig storage _projectConfig = _projectConfigMapping[
            _coreContract
        ][_projectId];
        MaxInvocationsLib.MaxInvocationsProjectConfig
            storage _maxInvocationsProjectConfig = _maxInvocationsProjectConfigMapping[
                _coreContract
            ][_projectId];

        // Note that `maxHasBeenInvoked` is only checked here to reduce gas
        // consumption after a project has been fully minted.
        // `_maxInvocationsProjectConfig.maxHasBeenInvoked` is locally cached to reduce
        // gas consumption, but if not in sync with the core contract's value,
        // the core contract also enforces its own max invocation check during
        // minting.
        require(
            !_maxInvocationsProjectConfig.maxHasBeenInvoked,
            "Max invocations reached"
        );

        // load price of token into memory
        uint256 pricePerTokenInWei = _projectConfig.pricePerTokenInWei;

        // require artist to have configured price of token on this minter
        require(_projectConfig.priceIsConfigured, "Price not configured");

        require(msg.value >= pricePerTokenInWei, "Min value to mint req.");

        // require token used to claim to be in set of allowlisted NFTs
        require(
            TokenHolderLib.isAllowlistedNFT(
                _allowedProjectHoldersMapping[_coreContract][_projectId],
                _ownedNFTAddress,
                _ownedNFTTokenId
            ),
            "Only allowlisted NFTs"
        );

        // NOTE: delegate-vault handling **begins here**.

        // handle that the vault may be either the `msg.sender` in the case
        // that there is not a true vault, or may be `_vault` if one is
        // provided explicitly (and it is valid).
        address vault = msg.sender;
        if (_vault != address(0)) {
            // If a vault is provided, it must be valid, otherwise throw rather
            // than optimistically-minting with original `msg.sender`.
            // Note, we do not check `checkDelegateForAll` or `checkDelegateForContract` as well,
            // as they are known to be implicitly checked by calling `checkDelegateForToken`.
            bool isValidVault = delegationRegistryContract
                .checkDelegateForToken(
                    msg.sender, // delegate
                    _vault, // vault
                    _coreContract, // contract
                    _ownedNFTTokenId // tokenId
                );
            require(isValidVault, "Invalid delegate-vault pairing");
            vault = _vault;
        }

        // EFFECTS
        tokenId = minterFilter.mint_joo(_to, _projectId, _coreContract, vault);

        // NOTE: delegate-vault handling **ends here**.

        MaxInvocationsLib.validatePurchaseEffectsInvocations(
            tokenId,
            _maxInvocationsProjectConfigMapping[_coreContract][_projectId]
        );

        // INTERACTIONS
        // require vault to own NFT used to redeem
        /**
         * @dev Considered an interaction because calling ownerOf on an NFT
         * contract. Plan is to only integrate with AB/PBAB NFTs on the minter, but
         * in case other NFTs are registered, better to check here. Also,
         * function is non-reentrant, so this is extra cautious.
         */
        require(
            IERC721(_ownedNFTAddress).ownerOf(_ownedNFTTokenId) == vault,
            "Only owner of NFT"
        );

        // split funds
        // INTERACTIONS
        bool isEngine = SplitFundsLib.isEngine(
            _coreContract,
            _isEngineCaches[_coreContract]
        );
        SplitFundsLib.splitFundsETH(
            _projectId,
            pricePerTokenInWei,
            _coreContract,
            isEngine
        );

        return tokenId;
    }
}<|MERGE_RESOLUTION|>--- conflicted
+++ resolved
@@ -150,15 +150,8 @@
 
     /**
      * @notice Initializes contract to be a Filtered Minter for
-<<<<<<< HEAD
      * `_minterFilter` minter filter.
-     * @param _minterFilter Minter filter for which this will be a
-     * filtered minter.
-=======
-     * `_minterFilter` and sets the delegation registry contract address to
-     * `_delegationRegistryAddress`.
      * @param _minterFilter minter filter.
->>>>>>> 108a3299
      * @param _delegationRegistryAddress Delegation registry contract address.
      */
     constructor(
@@ -461,23 +454,14 @@
     // public getter functions
     /**
      * @notice Gets the maximum invocations project configuration.
-<<<<<<< HEAD
-     * @param _coreContract The address of the contract.
-=======
->>>>>>> 108a3299
      * @param _projectId The ID of the project whose data needs to be fetched.
-     * @param _contractAddress The address of the contract where the data is stored.
+     * @param _coreContract The address of the contract where the data is stored.
      * @return MaxInvocationsLib.MaxInvocationsProjectConfig instance with the
      * configuration data.
      */
     function maxInvocationsProjectConfig(
-<<<<<<< HEAD
-        address _coreContract,
-        uint256 _projectId
-=======
-        uint256 _projectId,
-        address _contractAddress
->>>>>>> 108a3299
+        uint256 _projectId,
+        address _coreContract
     )
         external
         view
@@ -488,22 +472,13 @@
 
     /**
      * @notice Gets the base project configuration.
-<<<<<<< HEAD
+     * @param _projectId The ID of the project whose data needs to be fetched.
      * @param _coreContract The address of the contract where the data is stored.
-=======
->>>>>>> 108a3299
-     * @param _projectId The ID of the project whose data needs to be fetched.
-     * @param _contractAddress The address of the contract where the data is stored.
      * @return ProjectConfig instance with the project configuration data.
      */
     function projectConfig(
-<<<<<<< HEAD
-        address _coreContract,
-        uint256 _projectId
-=======
-        uint256 _projectId,
-        address _contractAddress
->>>>>>> 108a3299
+        uint256 _projectId,
+        address _coreContract
     ) external view returns (ProjectConfig memory) {
         return _projectConfigMapping[_coreContract][_projectId];
     }
