--- conflicted
+++ resolved
@@ -102,13 +102,8 @@
         ScriptTypeAndVersionFormat, // 32
         AspectRatioTooLong, // 33
         AspectRatioNoNumbers, // 34
-<<<<<<< HEAD
         AspectRatioImproperFormat, // 35
-        InvalidSplitProvider, // 36
-        OnlyNullPlatformProvider // 37
-=======
-        AspectRatioImproperFormat // 35
->>>>>>> e84fe2bb
+        OnlyNullPlatformProvider // 36
     }
 
     /**
