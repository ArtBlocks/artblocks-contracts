// SPDX-License-Identifier: LGPL-3.0-only
// Created By: Art Blocks Inc.

pragma solidity ^0.8.0;

import "./IAdminACLV0.sol";

/**
 * @title This interface is intended to house interface items that are common
 * across all GenArt721CoreContractV3 flagship and derivative implementations.
 * This interface extends the IManifold royalty interface in order to
 * add support the Royalty Registry by default.
 * @author Art Blocks Inc.
 */
<<<<<<< HEAD
interface IGenArt721CoreContractV3_Base {
=======
interface IGenArt721CoreContractV3_Base is IManifold {
    // This interface emits generic events that contain fields that indicate
    // which parameter has been updated. This is sufficient for application
    // state management, while also simplifying the contract and indexing code.
    // This was done as an alternative to having custom events that emit what
    // field-values have changed for each event, given that changed values can
    // be introspected by indexers due to the design of this smart contract
    // exposing these state changes via publicly viewable fields.

    // The following fields are used to indicate which contract-level parameter
    // has been updated in the `PlatformUpdated` event:
    // @dev only append to the end of this enum in the case of future updates
    enum PlatformUpdatedFields {
        FIELD_NEXT_PROJECT_ID, // 0
        FIELD_NEW_PROJECTS_FORBIDDEN, // 1
        FIELD_DEFAULT_BASE_URI, // 2
        FIELD_RANDOMIZER_ADDRESS, // 3
        FIELD_NEXT_CORE_CONTRACT, // 4
        FIELD_ARTBLOCKS_DEPENDENCY_REGISTRY_ADDRESS, // 5
        FIELD_ARTBLOCKS_ON_CHAIN_GENERATOR_ADDRESS, // 6
        FIELD_PROVIDER_SALES_ADDRESSES, // 7
        FIELD_PROVIDER_PRIMARY_SALES_PERCENTAGES, // 8
        FIELD_PROVIDER_SECONDARY_SALES_BPS // 9
    }

    // The following fields are used to indicate which project-level parameter
    // has been updated in the `ProjectUpdated` event:
    // @dev only append to the end of this enum in the case of future updates
    enum ProjectUpdatedFields {
        FIELD_PROJECT_COMPLETED, // 0
        FIELD_PROJECT_ACTIVE, // 1
        FIELD_PROJECT_ARTIST_ADDRESS, // 2
        FIELD_PROJECT_PAUSED, // 3
        FIELD_PROJECT_CREATED, // 4
        FIELD_PROJECT_NAME, // 5
        FIELD_PROJECT_ARTIST_NAME, // 6
        FIELD_PROJECT_SECONDARY_MARKET_ROYALTY_PERCENTAGE, // 7
        FIELD_PROJECT_DESCRIPTION, // 8
        FIELD_PROJECT_WEBSITE, // 9
        FIELD_PROJECT_LICENSE, // 10
        FIELD_PROJECT_MAX_INVOCATIONS, // 11
        FIELD_PROJECT_SCRIPT, // 12
        FIELD_PROJECT_SCRIPT_TYPE, // 13
        FIELD_PROJECT_ASPECT_RATIO, // 14
        FIELD_PROJECT_BASE_URI // 15
    }

>>>>>>> dc3d1755
    /**
     * @notice Token ID `_tokenId` minted to `_to`.
     */
    event Mint(address indexed _to, uint256 indexed _tokenId);

    /**
     * @notice currentMinter updated to `_currentMinter`.
     * @dev Implemented starting with V3 core
     */
    event MinterUpdated(address indexed _currentMinter);

    /**
     * @notice Platform updated on bytes32-encoded field `_field`.
     */
    event PlatformUpdated(bytes32 indexed _field);

    /**
     * @notice Project ID `_projectId` updated on bytes32-encoded field
     * `_update`.
     */
    event ProjectUpdated(uint256 indexed _projectId, bytes32 indexed _update);

    event ProposedArtistAddressesAndSplits(
        uint256 indexed _projectId,
        address _artistAddress,
        address _additionalPayeePrimarySales,
        uint256 _additionalPayeePrimarySalesPercentage,
        address _additionalPayeeSecondarySales,
        uint256 _additionalPayeeSecondarySalesPercentage
    );

    event AcceptedArtistAddressesAndSplits(uint256 indexed _projectId);

    // version and type of the core contract
    // coreVersion is a string of the form "0.x.y"
    function coreVersion() external view returns (string memory);

    // coreType is a string of the form "GenArt721CoreV3"
    function coreType() external view returns (string memory);

    // owner (pre-V3 was named admin) of contract
    // this is expected to be an Admin ACL contract for V3
    function owner() external view returns (address);

    // Admin ACL contract for V3, will be at the address owner()
    function adminACLContract() external returns (IAdminACLV0);

    // backwards-compatible (pre-V3) admin - equal to owner()
    function admin() external view returns (address);

    /**
     * Function determining if _sender is allowed to call function with
     * selector _selector on contract `_contract`. Intended to be used with
     * peripheral contracts such as minters, as well as internally by the
     * core contract itself.
     */
    function adminACLAllowed(
        address _sender,
        address _contract,
        bytes4 _selector
    ) external returns (bool);

    /// getter function of public variable
    function startingProjectId() external view returns (uint256);

    // getter function of public variable
    function nextProjectId() external view returns (uint256);

    // getter function of public mapping
    function tokenIdToProjectId(
        uint256 tokenId
    ) external view returns (uint256 projectId);

    // @dev this is not available in V0
    function isMintWhitelisted(address minter) external view returns (bool);

    function projectIdToArtistAddress(
        uint256 _projectId
    ) external view returns (address payable);

    function projectURIInfo(
        uint256 _projectId
    ) external view returns (string memory projectBaseURI);

    // @dev new function in V3
    function projectStateData(
        uint256 _projectId
    )
        external
        view
        returns (
            uint256 invocations,
            uint256 maxInvocations,
            bool active,
            bool paused,
            uint256 completedTimestamp,
            bool locked
        );

    function projectDetails(
        uint256 _projectId
    )
        external
        view
        returns (
            string memory projectName,
            string memory artist,
            string memory description,
            string memory website,
            string memory license
        );

    function projectScriptDetails(
        uint256 _projectId
    )
        external
        view
        returns (
            string memory scriptTypeAndVersion,
            string memory aspectRatio,
            uint256 scriptCount
        );

    function projectScriptByIndex(
        uint256 _projectId,
        uint256 _index
    ) external view returns (string memory);

    function tokenIdToHash(uint256 _tokenId) external view returns (bytes32);

    // function to set a token's hash (must be guarded)
    function setTokenHash_8PT(uint256 _tokenId, bytes32 _hash) external;

    // @dev gas-optimized signature in V3 for `mint`
    function mint_Ecf(
        address _to,
        uint256 _projectId,
        address _by
    ) external returns (uint256 tokenId);
}<|MERGE_RESOLUTION|>--- conflicted
+++ resolved
@@ -12,10 +12,7 @@
  * add support the Royalty Registry by default.
  * @author Art Blocks Inc.
  */
-<<<<<<< HEAD
 interface IGenArt721CoreContractV3_Base {
-=======
-interface IGenArt721CoreContractV3_Base is IManifold {
     // This interface emits generic events that contain fields that indicate
     // which parameter has been updated. This is sufficient for application
     // state management, while also simplifying the contract and indexing code.
@@ -37,7 +34,8 @@
         FIELD_ARTBLOCKS_ON_CHAIN_GENERATOR_ADDRESS, // 6
         FIELD_PROVIDER_SALES_ADDRESSES, // 7
         FIELD_PROVIDER_PRIMARY_SALES_PERCENTAGES, // 8
-        FIELD_PROVIDER_SECONDARY_SALES_BPS // 9
+        FIELD_PROVIDER_SECONDARY_SALES_BPS, // 9
+        FIELD_SPLIT_PROVIDER, // 10
     }
 
     // The following fields are used to indicate which project-level parameter
@@ -62,7 +60,6 @@
         FIELD_PROJECT_BASE_URI // 15
     }
 
->>>>>>> dc3d1755
     /**
      * @notice Token ID `_tokenId` minted to `_to`.
      */
