// SPDX-License-Identifier: LGPL-3.0-only
// Created By: Art Blocks Inc.

pragma solidity ^0.8.0;

import {AbstractPMPAugmentHook} from "./AbstractPMPAugmentHook.sol";

import {IWeb3Call} from "../../interfaces/v0.8.x/IWeb3Call.sol";
<<<<<<< HEAD
import {Strings} from "@openzeppelin-5.0/contracts/utils/Strings.sol";
import {IERC721} from "@openzeppelin-5.0/contracts/token/ERC721/IERC721.sol";
=======
import {IERC721} from "@openzeppelin-5.0/contracts/interfaces/IERC721.sol";
import {Strings} from "@openzeppelin-5.0/contracts/utils/Strings.sol";
>>>>>>> 70f376e7

/**
 * @title InjectTokenOwner
 * @author Art Blocks Inc.
 * @notice This hook injects the token owner's address into a tokens PMPs.
 */
<<<<<<< HEAD
abstract contract InjectTokenOwner is AbstractPMPAugmentHook {
=======
contract InjectTokenOwner is AbstractPMPAugmentHook {
>>>>>>> 70f376e7
    using Strings for address;

    /**
     * @notice Augment the token parameters for a given token.
     * Appends the token owner's address into a tokens PMPs.
     * @dev This hook is called when a token's PMPs are read.
     * @dev This must return all desired tokenParams, not just additional data.
     * @param coreContract The address of the core contract to call.
     * @param tokenId The tokenId of the token to get data for.
     * @param tokenParams The token parameters for the queried token.
     * @return augmentedTokenParams The augmented token parameters.
     */
    function onTokenPMPReadAugmentation(
        address coreContract,
        uint256 tokenId,
        IWeb3Call.TokenParam[] calldata tokenParams
    )
        external
        view
        override
        returns (IWeb3Call.TokenParam[] memory augmentedTokenParams)
    {
        // create a new tokenParam array with one extra element
        uint256 originalLength = tokenParams.length;
        uint256 newLength = originalLength + 1;
        augmentedTokenParams = new IWeb3Call.TokenParam[](newLength);

        // copy the original tokenParams into the new array
        for (uint256 i = 0; i < originalLength; i++) {
            augmentedTokenParams[i] = tokenParams[i];
        }

<<<<<<< HEAD
        // get and inject the token owner into the new array
=======
        // get + inject the token owner into the new array
>>>>>>> 70f376e7
        address tokenOwner = IERC721(coreContract).ownerOf(tokenId);
        augmentedTokenParams[originalLength] = IWeb3Call.TokenParam({
            key: "tokenOwner",
            value: tokenOwner.toHexString()
        });
<<<<<<< HEAD
=======

        // return the augmented tokenParams
>>>>>>> 70f376e7
        return augmentedTokenParams;
    }
}<|MERGE_RESOLUTION|>--- conflicted
+++ resolved
@@ -6,24 +6,15 @@
 import {AbstractPMPAugmentHook} from "./AbstractPMPAugmentHook.sol";
 
 import {IWeb3Call} from "../../interfaces/v0.8.x/IWeb3Call.sol";
-<<<<<<< HEAD
-import {Strings} from "@openzeppelin-5.0/contracts/utils/Strings.sol";
-import {IERC721} from "@openzeppelin-5.0/contracts/token/ERC721/IERC721.sol";
-=======
 import {IERC721} from "@openzeppelin-5.0/contracts/interfaces/IERC721.sol";
 import {Strings} from "@openzeppelin-5.0/contracts/utils/Strings.sol";
->>>>>>> 70f376e7
 
 /**
  * @title InjectTokenOwner
  * @author Art Blocks Inc.
  * @notice This hook injects the token owner's address into a tokens PMPs.
  */
-<<<<<<< HEAD
-abstract contract InjectTokenOwner is AbstractPMPAugmentHook {
-=======
 contract InjectTokenOwner is AbstractPMPAugmentHook {
->>>>>>> 70f376e7
     using Strings for address;
 
     /**
@@ -56,21 +47,14 @@
             augmentedTokenParams[i] = tokenParams[i];
         }
 
-<<<<<<< HEAD
-        // get and inject the token owner into the new array
-=======
         // get + inject the token owner into the new array
->>>>>>> 70f376e7
         address tokenOwner = IERC721(coreContract).ownerOf(tokenId);
         augmentedTokenParams[originalLength] = IWeb3Call.TokenParam({
             key: "tokenOwner",
             value: tokenOwner.toHexString()
         });
-<<<<<<< HEAD
-=======
 
         // return the augmented tokenParams
->>>>>>> 70f376e7
         return augmentedTokenParams;
     }
 }