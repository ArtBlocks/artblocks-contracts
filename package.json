--- conflicted
+++ resolved
@@ -12,14 +12,9 @@
     "@graphql-codegen/typescript-document-nodes": "^4.0.4",
     "@graphql-codegen/typescript-operations": "^4.1.2",
     "@graphql-codegen/typescript-urql": "^4.0.0",
-<<<<<<< HEAD
-    "dotenv": "^16.4.3",
-    "husky": "^9.0.10",
+    "dotenv": "^16.4.4",
+    "husky": "^9.0.11",
     "prettier": "^3.0.1"
-=======
-    "dotenv": "^16.4.4",
-    "husky": "^9.0.11"
->>>>>>> a60b9f8d
   },
   "scripts": {
     "build": "yarn workspace @artblocks/contracts run build && yarn workspace @artblocks/sdk run build",
