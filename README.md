# Art Blocks Smart Contracts

[![CircleCI](https://circleci.com/gh/ArtBlocks/artblocks-contracts/tree/main.svg?style=svg&circle-token=757a2689792bc9c126834396d6fa47e8f023bc2d)](https://circleci.com/gh/ArtBlocks/artblocks-contracts/tree/main)

[![Coverage Status](https://coveralls.io/repos/github/ArtBlocks/artblocks-contracts/badge.svg?branch=main)](https://coveralls.io/github/ArtBlocks/artblocks-contracts?branch=main)

A collection of smart contracts used by [Art Blocks](https://artblocks.io) for our flagship product, as well as Artblocks Engine products.

This repository is actively used and maintained by the Art Blocks team. We welcome contributions from the community. Please see our [Contributing](#contributing) section more information.

# Initial Setup

### install packages

`yarn`

### set up your environment

Create a `.env` file by duplicating `.env.example` and populating all variables.

### compile

`yarn compile`

### generate typescript contract bindings

`yarn generate:typechain`

### run the tests

`yarn test`

### generate coverage report

`yarn coverage`

### generate docs

`yarn docgen`

(docs for `main` are served at https://artblocks.github.io/artblocks-contracts/#/)

### format your source code

`yarn format`

## Contributing

We welcome contributions from the community!

Please read through our [Design Guidelines](#design-guidelines), [Solidity Gotchas](./solidity-gotchas.md), and [Testing Philosophy](./test/README.md) sections before contributing.

In addition to meeting our design guidelines, all code must pass all tests and be formatted with prettier before being merged into the main branch. To run the tests, run `yarn test`. To format the code, run `yarn format`.

## Design Guidelines

While not all existing code may strictly adhere to these guidelines, we are working to improve the codebase over time.

We aim to follow the [OpenZeppelin Design Guidelines](https://github.com/OpenZeppelin/openzeppelin-contracts/blob/master/GUIDELINES.md) when contributing new code. Importantly, this includes following the recommendations documented in the [Solidity style guide](https://docs.soliditylang.org/en/latest/style-guide.html).

# Documentation

Documentation for contracts us deployed via GitHub pages at: https://artblocks.github.io/artblocks-contracts/

Documentation for contracts may also be generated via `yarn docgen`. Most Art Blocks contracts use [NatSpec](https://docs.soliditylang.org/en/v0.8.9/natspec-format.html#documentation-example) comments to automatically enrich generated documentation. Some contracts use [dynamic expressions](https://docs.soliditylang.org/en/v0.8.9/natspec-format.html#dynamic-expressions) to improve user experience.

# Deployments

## Deploying New Contracts

Deployment script templates are located in the `./scripts` directory. To run a deployment script `deploy.ts`:

> IMPORTANT - many scripts rely on typechain-generated factories, so ensure you have run `yarn generate:typechain` before running any deployment scripts.

```
yarn hardhat run --network <your-network> scripts/deploy.ts
```

where `<your network>` is any network configured in `hardhat.config.js`.
For additional deployment details, see hardhat docs: [https://hardhat.org/guides/deploying.html](https://hardhat.org/guides/deploying.html)

## Deployed Contract Details

### Core Contract Versions

This is the Smart contract that controls the artwork created by the artist. No financial transactions occur on this Smart contract.

Core contracts use the versioning schema below:

|     Description      | Version  | Project Range | Mainnet Address                                                                                                                                                                                     |
| :------------------: | :------: | :-----------: | :-------------------------------------------------------------------------------------------------------------------------------------------------------------------------------------------------- |
|      AB Core V0      |    V0    |      0-2      | `0x059EDD72Cd353dF5106D2B9cC5ab83a52287aC3a`                                                                                                                                                        |
|      AB Core V1      |    V1    |     3-373     | `0xa7d8d9ef8D8Ce8992Df33D8b8CF4Aebabd5bD270`                                                                                                                                                        |
|      PBAB Cores      | V2_PBAB  |   All PBAB    | Various - see PBAB+Collabs directory [DEPLOYMENTS.md files](https://github.com/search?q=repo%3AArtBlocks%2Fartblocks-contracts+extension%3Amd+filename%3ADEPLOYMENTS&type=Code&ref=advsearch&l=&l=) |
|     PRTNR Cores      | V2_PRTNR |   All PRTNR   | Various - see PBAB+Collabs directory [DEPLOYMENTS.md files](https://github.com/search?q=repo%3AArtBlocks%2Fartblocks-contracts+extension%3Amd+filename%3ADEPLOYMENTS&type=Code&ref=advsearch&l=&l=) |
| AB Core V3 (current) |    V3    |     374+      | `0x99a9B7c1116f9ceEB1652de04d5969CcE509B069`                                                                                                                                                        |

> AB Core V3 [changelog here](./contracts/V3_CHANGELOG.md), and [performance metrics here](./contracts/V3_Performance.md).

### MinterFilter Suite Compatibility Chart

The following table shows which Minters and MinterFilters are compatible with which Core contracts.

- **Note:** while the whole end-to-end MinterFilter+FilteredMinter architecture is likely not the ideal fit for PBAB partners due to the infrastructure complexity required for partners integrating with it, any of the individual minters from within the minter suite can readily be adapted to work with PBAB core contracts–if you are a PBAB partner and there is a minter in the suite that this would be appealing for, please contact your account manager!

| Core Contract Version(s) | Minter Filter  | Recommended Minters                                                                                                                                 | Deprecated Minters                                                          |
| ------------------------ | -------------- | --------------------------------------------------------------------------------------------------------------------------------------------------- | --------------------------------------------------------------------------- |
| V0                       | -              | (legacy minter)                                                                                                                                     | -                                                                           |
| V1, V1_PRTNR             | MinterFilterV0 | MinterSetPriceV1<br>MinterSetPriceERC20V1<br>MinterDAExpV1<br>MinterDALinV1<br>MinterMerkleV0<br>MinterHolderV0                                     | MinterSetPriceV0<br>MinterSetPriceERC20V0<br>MinterDAExpV0<br>MinterDALinV0 |
| V2 (PBAB)                | -              | (various PBAB minters)                                                                                                                              | -                                                                           |
| V3, V3_Explorations      | MinterFilterV1 | MinterSetPriceV2<br>MinterSetPriceERC20V2<br>MinterDAExpV2<br>MinterDALinV2<br>MinterMerkleV2<br>MinterMerkleV3<br>MinterHolderV1<br>MinterHolderV2 | -                                                                           |

### Active Minting Contract(s)

These are the smart contracts that receive funds, and split them between the artist(s) and the platform. Artists receive funds directly from these contracts.

#### MinterSetPrice (Set Price)

- V0 (deprecated): [0x1DEC9E52f1320F7Deb29cBCd7B7d67f3dF785142](https://etherscan.io/address/0x1DEC9E52f1320F7Deb29cBCd7B7d67f3dF785142#code)
- V1: [0x934cdc04C434b8dBf3E1265F4f198D70566f7355](https://etherscan.io/address/0x934cdc04C434b8dBf3E1265F4f198D70566f7355#code)
- V2: [0x7B7917e083CeA6d9f6a3060a7330c1072fcb4e40](https://etherscan.io/address/0x7B7917e083CeA6d9f6a3060a7330c1072fcb4e40#code)

#### MinterSetPriceERC20 (Set Price with ERC20)

- V0 (deprecated): [0x48742D38a0809135EFd643c1150BfC13768C3907](https://etherscan.io/address/0x48742D38a0809135EFd643c1150BfC13768C3907#code)
- V1: [0x0BbB93c5d118D1dee49e96BCAdc161403f4F8612](https://etherscan.io/address/0x0BbB93c5d118D1dee49e96BCAdc161403f4F8612#code)
- V2: [0xe4c6EeF13649e9C4Ad8ae8A9C7fA9A7F26B4287a](https://etherscan.io/address/0xe4c6EeF13649e9C4Ad8ae8A9C7fA9A7F26B4287a#code)

#### MinterDALin (Linear Dutch Auction)

- V0 (deprecated): [0xd219f61Bb5A3ffDeCB4362610977F1dAB3930eE2](https://etherscan.io/address/0xd219f61Bb5A3ffDeCB4362610977F1dAB3930eE2#code)
- V1: [0x32710950B014c2D29EA24f480Dd02c7e4610663b](https://etherscan.io/address/0x32710950B014c2D29EA24f480Dd02c7e4610663b#code)
- V2: [0xdaa6D1e224f4B9f7c4f1368C362C4333A8e385A6](https://etherscan.io/address/0xdaa6D1e224f4B9f7c4f1368C362C4333A8e385A6#code)

#### MinterDAExp (Exponential Decay Dutch Auction)

- V0 (deprecated): [0xFc74fD0f2c7EaD04f1E5E9fd82Aef55620710D7C](https://etherscan.io/address/0xFc74fD0f2c7EaD04f1E5E9fd82Aef55620710D7C#code)
- V1: [0xD94C7060808f3c876824E57e685702f3834D2e13](https://etherscan.io/address/0xD94C7060808f3c876824E57e685702f3834D2e13#code)
- V2: [0x706d6C6ef700a3c1C3a727f0c46492492E0A72b5](https://etherscan.io/address/0x706d6C6ef700a3c1C3a727f0c46492492E0A72b5#code)

#### MinterMerkle (Address Allowlist)

- V1: [0xae5A48D22Cd069c4d72dDe204A7fB4B302e614af](https://etherscan.io/address/0xae5A48D22Cd069c4d72dDe204A7fB4B302e614af)
- V2: [0x6Ff3c104Ca9b4860D27079aFfF18701c4A532A4d](https://etherscan.io/address/0x6Ff3c104Ca9b4860D27079aFfF18701c4A532A4d)

#### Minter Holder (Token Holder)

- V1: [0xa198E22C32879f4214a37eB3051525bD9aff9145](https://etherscan.io/address/0xa198E22C32879f4214a37eB3051525bD9aff9145)

### Other Minter Contracts

MinterFilterV0 for flagship V1 core: [0x4aafCE293b9B0faD169c78049A81e400f518E199](https://etherscan.io/address/0x4aafCE293b9B0faD169c78049A81e400f518E199#code).

MinterFilterV1 for flagship V3 core: [0x092B8F64e713d66b38522978BCf4649db14b931E](https://etherscan.io/address/0x092B8F64e713d66b38522978BCf4649db14b931E).

Legacy minting contract for flagship V0 core: [0x47e312d99c09ce61a866c83cbbbbed5a4b9d33e7](https://etherscan.io/address/0x47e312d99c09ce61a866c83cbbbbed5a4b9d33e7).

For deployed Engine/Partner/Explorations minting contracts, see the archived source code in the `/posterity/engine/` directory and the deployment logs in `/scripts/engine/` directories.

### Shared Randomizers

- Goerli: https://goerli.etherscan.io/address/0xec5dae4b11213290b2dbe5295093f75920bd2982#code
- Ropsten: https://ropsten.etherscan.io/address/0x7ba972189ED3C527847170453fC108707F62755a#code
- Rinkeby: https://rinkeby.etherscan.io/address/0x3b30d421a6dA95694EaaE09971424F15Eb375269#code
- Kovan: https://kovan.etherscan.io/address/0x3b30d421a6dA95694EaaE09971424F15Eb375269#code
- Mainnet: https://etherscan.io/address/0x088098f7438773182b703625c4128aff85fcffc4#code

### Testnet Contracts

The following represents the current set of flagship core contracts deployed on the Goerli testnet, and their active Minter Filters:

- Art Blocks Artist Staging (Goerli):

  - V1 Core (deprecated): https://goerli.etherscan.io/address/0xDa62f67BE7194775A75BE91CBF9FEeDcC5776D4b
  - V3 Core: https://goerli.etherscan.io/address/0xB614C578062a62714c927CD8193F0b8Bfb90055C

- Art Blocks Dev (Goerli):
  - V1 Core (deprecated): https://goerli.etherscan.io/address/0x1Bf03F29c4FEFFFe4eE26704aaA31d85c026aCE6
  - V3 Core: https://goerli.etherscan.io/address/0xF396C180bb2f92EE28535D23F5224A5b9425ceca

## Art Blocks Engine core contracts

> Formerly known as PBAB or PRTNR core contracts

For deployed core contracts, see the archived source code in the `/posterity/engine/` directory and the deployment logs in `/scripts/engine/` directories.

## Contract Source Code Verification

In an effort to ensure source code verification is easily completed by anyone, After 10, January 2023, all mainnet deployments should also have a corresponding tag+release in this GitHub repository. For deployments prior to this date, PR history may be used to determine the commit hash used for a given deployment. Currently, all mainnet deployments of contracts developed in this repositiory are verified on Etherscan.

<<<<<<< HEAD
## Contract Documentation

Documentation for contracts is deployed via GitHub pages at: https://artblocks.github.io/artblocks-contracts/

Documentation for contracts may also be generated via `yarn docgen`. Most Art Blocks contracts use [NatSpec](https://docs.soliditylang.org/en/v0.8.9/natspec-format.html#documentation-example) comments to automatically enrich generated documentation. Some contracts use [dynamic expressions](https://docs.soliditylang.org/en/v0.8.9/natspec-format.html#dynamic-expressions) to improve user experience.

## Royalty Registry
=======
# Royalty Registry
>>>>>>> e2a5fa1c

Art Blocks supports lookups of all mainnet flagship, partnership, and PBAB tokens on Manifold's [Royalty Registry](https://royaltyregistry.xyz/lookup). This enables on-chain royalty lookups for all Art Blocks NFTs, and allows for the creation of royalty streams for artists and other creators.

For core contracts V3+, Art Blocks core contracts are designed to integrate directly with Manifold's [Royalty Registry](https://royaltyregistry.xyz/lookup). Aside from an artist and the platform defining royalty percentages/basis-points and addresses on the V3+ core contracts, no additional steps are required to register a token with the Royalty Registry.

Prior to the V3 core contract, royalty registry override contracts are needed to properly integrate with the Royalty Registry. These contracts delegate all permissions to the core contracts. The following Royalty Registry override contracts are deployed at:

- **mainnet (AB deployed):**

  - AB Flagship + Partner (PRTNR) royalty override: https://etherscan.io/address/0x7b5369c24a47a72ecf932bf6974f506dde4d5eb1#code
  - PBAB royalty override: https://etherscan.io/address/0x31e1cc72e6f9e27c2ecbb500d978de1691173f5f#code

- **mainnet (RR deployed):**
  - RoyaltyRegistry: https://etherscan.io/address/0xad2184fb5dbcfc05d8f056542fb25b04fa32a95d#code
  - RoyaltyEngineV1: https://etherscan.io/address/0x0385603ab55642cb4dd5de3ae9e306809991804f#code

### Configuring PBAB Royalty Override (REQUIRED)

Upon deploying a PBAB contract, the following steps must be taken:

> Tasks denoted by (scripted) are included in `scripts/1_reference_pbab_suite_deployer.ts`, and scripted for newly deployed PBAB projects as of 03/2022.

- **(scripted), REQUIRED** Set the royalty lookup address on the royalty registry for the newly deployed contract
  - Go to the [Royalty Registry](https://royaltyregistry.xyz/lookup) and call the following function on the Royalty Registry smart contract:
    - `setRoyaltyLookupAddress(<new_PBAB_coreAddr>, <PBAB_royaltyOverrideContract>)`
- **(scripted), REQUIRED** Set Platform royalty payment address for the new core contract in PBAB royalty override contract
  > note: This step is optional in the PBAB deployer script in case platform royalty payment address is not known at time of deployment, but must be completed before royalty lookups will work
  - `admin` of the PBAB core contract must call the following function on the PBAB royalty override contract:
    - `updatePlatformRoyaltyAddressForContract(<new_PBAB_coreAddr>, <platformRoyaltyPaymentAddress>)`

Additionally, the following settings may be configured/changed by a PBAB core contract's `admin` at any time:

- **Change Royalty Percentages**
  - `renderProvider` or `platform` Royalty [BPS](https://www.investopedia.com/terms/b/basispoint.asp) may be changed from default values of 2.5% to any value. This can be configured by a PBAB core contract's `admin` via the PBAB override contract's functions `updateRenderProviderBpsForContract` and `updatePlatformBpsForContract`.
- **Change Platform Royalty Payment Address**
  - The address to receive platform royalty payments may be updated by a PBAB core contract's admin via the PBAB override contract's function `updatePlatformRoyaltyAddressForContract`.
- **Change Render Provider Royalty Payment Address**
  - The address to receive render provider royalty payments is delegated to the token core contract, and defined as the public variable `renderProviderAddress`.

### Configuring Art Blocks Flagship **OR** Partner (PRTNR) Royalty Override (REQUIRED)

Upon deploying a new Art Blocks flagship core contract or Partner (PRTNR) core contract, the following steps must be taken (NOT scripted):

- **REQUIRED** Set the royalty lookup address on the royalty registry for the newly deployed contract
  - Go to the [Royalty Registry](https://royaltyregistry.xyz/lookup) to call the following function on the Royalty Registry smart contract:
    - `setRoyaltyLookupAddress(<new_coreAddr>, <ArtBlocks_royaltyOverrideContract>)`
- **REQUIRED** Set Art Blocks royalty payment address for the new core contract in the royalty override contract
  - `admin` of core contract must call:
    - `updateArtblocksRoyaltyAddressForContract(<new_coreAddr>, <ArtBlocksRoyaltyPaymentAddress>)`

Additionally, the following settings may be configured/changed by a core contract's `admin` at any time:

- **Change Art Blocks Royalty Percentage**
  - Royalty [BPS](https://www.investopedia.com/terms/b/basispoint.asp) may be changed from default values of 2.5% to any value less than or equal to the default (cannot be increased above default). This can be configured by a core contract's `admin` via the override contract's function `updateArtblocksBpsForContract`.
- **Change Art Blocks Royalty Payment Address**
  - The address to receive Art Blocks royalty payments may be updated by a core contract's admin via the royalty override contract's function `updateArtblocksRoyaltyAddressForContract`.

# References

## Running Gas Reports for Solidity Methods & Deployments

Your `.env` file should contain a `COINMARKETCAP_API_KEY` param in order to calculate ethereum gas costs. The key value can be found in the Engineering team's shared 1Password account. Additionally, you'll need to add the following object within the `module.exports` key in hardhat.config.ts:

```
  gasReporter: {
    currency: "USD",
    gasPrice: 100,
    enabled: true,
    coinmarketcap: process.env.COINMARKETCAP_API_KEY
  }
```

After this config is finished, you'll notice a `usd (avg)` column in the auto-generated table that's printed when you run unit tests with `yarn test`.
(note: gasPrice is a variable param that reflects the gwei/gas cost of a tx)

## Old contracts/addresses:

- **Primary Sales and Minting Contract (no longer in use) [0x059edd72cd353df5106d2b9cc5ab83a52287ac3a](https://etherscan.io/address/0x059edd72cd353df5106d2b9cc5ab83a52287ac3a)**
  - This is the original Art Blocks smart contract which had a built in minter. This contract represents only projects 0 (Chromie Squiggle), 1 (Genesis), 2 (Construction Token) and handled both control of the NFTs and the purchase transactions. This smart contract received funds and automatically split them between the artist and the platform.
- Secondary Sales Receiving and Sending Address (no longer in use) [0x8e9398907d036e904fff116132ff2be459592277](https://etherscan.io/address/0x8e9398907d036e904fff116132ff2be459592277)
  - This address received secondary market royalties from https://opensea.io until July 29th 2021. These royalties were subsequently distributed to artists directly from this address. After July 29th the secondary royalty address was changed to the current one on the first page of this doc.
- Primary Sales Minting Contracts (no longer in use) –
  - [0x091dcd914fCEB1d47423e532955d1E62d1b2dAEf](https://etherscan.io/address/0x091dcd914fCEB1d47423e532955d1E62d1b2dAEf)
  - [0x1Db80B860081AF41Bc0ceb3c877F8AcA8379F869](https://etherscan.io/address/0x1Db80B860081AF41Bc0ceb3c877F8AcA8379F869)
  - [0xAA6EBab3Bf3Ce561305bd53E4BD3B3945920B176](https://etherscan.io/address/0xAA6EBab3Bf3Ce561305bd53E4BD3B3945920B176)
  - [0x0E8BD86663e3c2418900178e96E14c51B2859957](https://etherscan.io/address/0x0E8BD86663e3c2418900178e96E14c51B2859957)
  - These are the Smart contract that received funds from primary sales and split them between the artist(s) and the platform. Artists received funds directly from this contract. These minter contracts are no longer in use.

<<<<<<< HEAD
## Contributing

All code must pass all tests and be formatted with prettier before being merged into the main branch. To run the tests, run `yarn test`. To format the code, run `yarn format`. Testing coverage is also required for all new code. For additional information about our testing philosophy at Art Blocks, please see our [Testing Philosophy](./test/README.md) document.
=======
## Other Useful References
>>>>>>> e2a5fa1c

[evm.codes](https://www.evm.codes/) - An interactive guide to EVM op-code costs.

# License

The Art Blocks `artblocks-contracts` repo is open source software licensed under the GNU Lesser General Public License v3.0. For full license text, please see our [LICENSE](https://github.com/ArtBlocks/artblocks-contracts/blob/main/LICENSE) declaration file.<|MERGE_RESOLUTION|>--- conflicted
+++ resolved
@@ -188,17 +188,7 @@
 
 In an effort to ensure source code verification is easily completed by anyone, After 10, January 2023, all mainnet deployments should also have a corresponding tag+release in this GitHub repository. For deployments prior to this date, PR history may be used to determine the commit hash used for a given deployment. Currently, all mainnet deployments of contracts developed in this repositiory are verified on Etherscan.
 
-<<<<<<< HEAD
-## Contract Documentation
-
-Documentation for contracts is deployed via GitHub pages at: https://artblocks.github.io/artblocks-contracts/
-
-Documentation for contracts may also be generated via `yarn docgen`. Most Art Blocks contracts use [NatSpec](https://docs.soliditylang.org/en/v0.8.9/natspec-format.html#documentation-example) comments to automatically enrich generated documentation. Some contracts use [dynamic expressions](https://docs.soliditylang.org/en/v0.8.9/natspec-format.html#dynamic-expressions) to improve user experience.
-
-## Royalty Registry
-=======
 # Royalty Registry
->>>>>>> e2a5fa1c
 
 Art Blocks supports lookups of all mainnet flagship, partnership, and PBAB tokens on Manifold's [Royalty Registry](https://royaltyregistry.xyz/lookup). This enables on-chain royalty lookups for all Art Blocks NFTs, and allows for the creation of royalty streams for artists and other creators.
 
@@ -287,13 +277,7 @@
   - [0x0E8BD86663e3c2418900178e96E14c51B2859957](https://etherscan.io/address/0x0E8BD86663e3c2418900178e96E14c51B2859957)
   - These are the Smart contract that received funds from primary sales and split them between the artist(s) and the platform. Artists received funds directly from this contract. These minter contracts are no longer in use.
 
-<<<<<<< HEAD
-## Contributing
-
-All code must pass all tests and be formatted with prettier before being merged into the main branch. To run the tests, run `yarn test`. To format the code, run `yarn format`. Testing coverage is also required for all new code. For additional information about our testing philosophy at Art Blocks, please see our [Testing Philosophy](./test/README.md) document.
-=======
 ## Other Useful References
->>>>>>> e2a5fa1c
 
 [evm.codes](https://www.evm.codes/) - An interactive guide to EVM op-code costs.
 
