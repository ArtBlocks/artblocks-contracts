# Art Blocks Smart Contracts

[![CircleCI](https://circleci.com/gh/ArtBlocks/artblocks-contracts/tree/main.svg?style=svg&circle-token=757a2689792bc9c126834396d6fa47e8f023bc2d)](https://circleci.com/gh/ArtBlocks/artblocks-contracts/tree/main)

[![Coverage Status](https://coveralls.io/repos/github/ArtBlocks/artblocks-contracts/badge.svg?branch=main)](https://coveralls.io/github/ArtBlocks/artblocks-contracts?branch=main)

A collection of smart contracts used by [Art Blocks](https://artblocks.io) for our flagship product, as well as Artblocks Engine products.

This repository is actively used and maintained by the Art Blocks team. We welcome contributions from the community. Please see our [Contributing](#contributing) section more information.

# Initial Setup

### install packages

`yarn`

### set up your environment

Create a `.env` file by duplicating `.env.example` and populating all variables.

### compile

`yarn compile`

### generate typescript contract bindings

`yarn generate:typechain`

### run the tests

`yarn test`

### generate coverage report

`yarn coverage`

### generate docs

`yarn docgen`

(docs for `main` are served at https://artblocks.github.io/artblocks-contracts/#/)

### format your source code

`yarn format`

## Contributing

We welcome contributions from the community!

Please read through our [Design Guidelines](#design-guidelines), [Solidity Gotchas](./solidity-gotchas.md), and [Testing Philosophy](./test/README.md) sections before contributing.

In addition to meeting our design guidelines, all code must pass all tests and be formatted with prettier before being merged into the main branch. To run the tests, run `yarn test`. To format the code, run `yarn format`.

## Design Guidelines

While not all existing code may strictly adhere to these guidelines, we are working to improve the codebase over time.

We aim to follow the [OpenZeppelin Design Guidelines](https://github.com/OpenZeppelin/openzeppelin-contracts/blob/master/GUIDELINES.md) when contributing new code. Importantly, this includes following the recommendations documented in the [Solidity style guide](https://docs.soliditylang.org/en/latest/style-guide.html).

# Documentation

Documentation for contracts us deployed via GitHub pages at: https://artblocks.github.io/artblocks-contracts/

Documentation for contracts may also be generated via `yarn docgen`. Most Art Blocks contracts use [NatSpec](https://docs.soliditylang.org/en/v0.8.9/natspec-format.html#documentation-example) comments to automatically enrich generated documentation. Some contracts use [dynamic expressions](https://docs.soliditylang.org/en/v0.8.9/natspec-format.html#dynamic-expressions) to improve user experience.

# Deployments

## Deploying New Contracts

Deployment script templates are located in the `./scripts` directory. To run a deployment script `deploy.ts`:

> IMPORTANT - many scripts rely on typechain-generated factories, so ensure you have run `yarn generate:typechain` before running any deployment scripts.

```
yarn hardhat run --network <your-network> scripts/deploy.ts
```

where `<your network>` is any network configured in `hardhat.config.js`.
For additional deployment details, see hardhat docs: [https://hardhat.org/guides/deploying.html](https://hardhat.org/guides/deploying.html)

## Deployed Contract Details

### Core Contract Versions

This is the Smart contract that controls the artwork created by the artist. No financial transactions occur on this Smart contract.

Core contracts use the versioning schema below:

|     Description      | Version  | Project Range | Mainnet Address                                                                                                                                                                                     |
| :------------------: | :------: | :-----------: | :-------------------------------------------------------------------------------------------------------------------------------------------------------------------------------------------------- |
|      AB Core V0      |    V0    |      0-2      | `0x059EDD72Cd353dF5106D2B9cC5ab83a52287aC3a`                                                                                                                                                        |
|      AB Core V1      |    V1    |     3-373     | `0xa7d8d9ef8D8Ce8992Df33D8b8CF4Aebabd5bD270`                                                                                                                                                        |
|      PBAB Cores      | V2_PBAB  |   All PBAB    | Various - see PBAB+Collabs directory [DEPLOYMENTS.md files](https://github.com/search?q=repo%3AArtBlocks%2Fartblocks-contracts+extension%3Amd+filename%3ADEPLOYMENTS&type=Code&ref=advsearch&l=&l=) |
|     PRTNR Cores      | V2_PRTNR |   All PRTNR   | Various - see PBAB+Collabs directory [DEPLOYMENTS.md files](https://github.com/search?q=repo%3AArtBlocks%2Fartblocks-contracts+extension%3Amd+filename%3ADEPLOYMENTS&type=Code&ref=advsearch&l=&l=) |
| AB Core V3 (current) |    V3    |     374+      | `0x99a9B7c1116f9ceEB1652de04d5969CcE509B069`                                                                                                                                                        |

> AB Core V3 [changelog here](./contracts/V3_CHANGELOG.md), and [performance metrics here](./contracts/V3_Performance.md).

### MinterFilter Suite Compatibility Chart

The following table shows which Minters and MinterFilters are compatible with which Core contracts.

- **Note:** while the whole end-to-end MinterFilter+FilteredMinter architecture is likely not the ideal fit for PBAB partners due to the infrastructure complexity required for partners integrating with it, any of the individual minters from within the minter suite can readily be adapted to work with PBAB core contracts–if you are a PBAB partner and there is a minter in the suite that this would be appealing for, please contact your account manager!

| Core Contract Version(s) | Minter Filter  | Recommended Minters                                                                                                                                 | Deprecated Minters                                                          |
| ------------------------ | -------------- | --------------------------------------------------------------------------------------------------------------------------------------------------- | --------------------------------------------------------------------------- |
| V0                       | -              | (legacy minter)                                                                                                                                     | -                                                                           |
| V1, V1_PRTNR             | MinterFilterV0 | MinterSetPriceV1<br>MinterSetPriceERC20V1<br>MinterDAExpV1<br>MinterDALinV1<br>MinterMerkleV0<br>MinterHolderV0                                     | MinterSetPriceV0<br>MinterSetPriceERC20V0<br>MinterDAExpV0<br>MinterDALinV0 |
| V2 (PBAB)                | -              | (various PBAB minters)                                                                                                                              | -                                                                           |
| V3, V3_Explorations      | MinterFilterV1 | MinterSetPriceV2<br>MinterSetPriceERC20V2<br>MinterDAExpV2<br>MinterDALinV2<br>MinterMerkleV2<br>MinterMerkleV3<br>MinterHolderV1<br>MinterHolderV2 | -                                                                           |

### Active Minting Contract(s)

These are the smart contracts that receive funds, and split them between the artist(s) and the platform. Artists receive funds directly from these contracts.

#### MinterSetPrice (Set Price)

- V0 (deprecated): [0x1DEC9E52f1320F7Deb29cBCd7B7d67f3dF785142](https://etherscan.io/address/0x1DEC9E52f1320F7Deb29cBCd7B7d67f3dF785142#code)
- V1: [0x934cdc04C434b8dBf3E1265F4f198D70566f7355](https://etherscan.io/address/0x934cdc04C434b8dBf3E1265F4f198D70566f7355#code)
- V2: [0x7B7917e083CeA6d9f6a3060a7330c1072fcb4e40](https://etherscan.io/address/0x7B7917e083CeA6d9f6a3060a7330c1072fcb4e40#code)

#### MinterSetPriceERC20 (Set Price with ERC20)

- V0 (deprecated): [0x48742D38a0809135EFd643c1150BfC13768C3907](https://etherscan.io/address/0x48742D38a0809135EFd643c1150BfC13768C3907#code)
- V1: [0x0BbB93c5d118D1dee49e96BCAdc161403f4F8612](https://etherscan.io/address/0x0BbB93c5d118D1dee49e96BCAdc161403f4F8612#code)
- V2: [0xe4c6EeF13649e9C4Ad8ae8A9C7fA9A7F26B4287a](https://etherscan.io/address/0xe4c6EeF13649e9C4Ad8ae8A9C7fA9A7F26B4287a#code)

#### MinterDALin (Linear Dutch Auction)

- V0 (deprecated): [0xd219f61Bb5A3ffDeCB4362610977F1dAB3930eE2](https://etherscan.io/address/0xd219f61Bb5A3ffDeCB4362610977F1dAB3930eE2#code)
- V1: [0x32710950B014c2D29EA24f480Dd02c7e4610663b](https://etherscan.io/address/0x32710950B014c2D29EA24f480Dd02c7e4610663b#code)
- V2: [0xdaa6D1e224f4B9f7c4f1368C362C4333A8e385A6](https://etherscan.io/address/0xdaa6D1e224f4B9f7c4f1368C362C4333A8e385A6#code)

#### MinterDAExp (Exponential Decay Dutch Auction)

- V0 (deprecated): [0xFc74fD0f2c7EaD04f1E5E9fd82Aef55620710D7C](https://etherscan.io/address/0xFc74fD0f2c7EaD04f1E5E9fd82Aef55620710D7C#code)
- V1: [0xD94C7060808f3c876824E57e685702f3834D2e13](https://etherscan.io/address/0xD94C7060808f3c876824E57e685702f3834D2e13#code)
- V2: [0x706d6C6ef700a3c1C3a727f0c46492492E0A72b5](https://etherscan.io/address/0x706d6C6ef700a3c1C3a727f0c46492492E0A72b5#code)

#### MinterMerkle (Address Allowlist)

- V1: [0xae5A48D22Cd069c4d72dDe204A7fB4B302e614af](https://etherscan.io/address/0xae5A48D22Cd069c4d72dDe204A7fB4B302e614af)
- V2: [0x6Ff3c104Ca9b4860D27079aFfF18701c4A532A4d](https://etherscan.io/address/0x6Ff3c104Ca9b4860D27079aFfF18701c4A532A4d)

#### Minter Holder (Token Holder)

- V1: [0xa198E22C32879f4214a37eB3051525bD9aff9145](https://etherscan.io/address/0xa198E22C32879f4214a37eB3051525bD9aff9145)

### Other Minter Contracts

MinterFilterV0 for flagship V1 core: [0x4aafCE293b9B0faD169c78049A81e400f518E199](https://etherscan.io/address/0x4aafCE293b9B0faD169c78049A81e400f518E199#code).

MinterFilterV1 for flagship V3 core: [0x092B8F64e713d66b38522978BCf4649db14b931E](https://etherscan.io/address/0x092B8F64e713d66b38522978BCf4649db14b931E).

Legacy minting contract for flagship V0 core: [0x47e312d99c09ce61a866c83cbbbbed5a4b9d33e7](https://etherscan.io/address/0x47e312d99c09ce61a866c83cbbbbed5a4b9d33e7).

<<<<<<< HEAD
For deployed Engine/Partner/Explorations minting contracts that integrate with V2 core contracts, see the archived source code in the `/posterity/engine/` directory and the deployment logs in `/scripts/engine/` directories.
=======
For deployed Engine/Partner/Explorations minting contracts, see the archived source code in the `/posterity/engine/<engine-partner>/` directory and the deployment logs in `/deployments/engine/[V2|V3]/<engine-partner>/` directories. For V3 deployments, deployment script inputs are also available in the `/deployments/engine/[V2|V3]/<engine-partner>/` directories.
>>>>>>> c9b09704

### Shared Randomizers

- Goerli: https://goerli.etherscan.io/address/0xec5dae4b11213290b2dbe5295093f75920bd2982#code
- Ropsten: https://ropsten.etherscan.io/address/0x7ba972189ED3C527847170453fC108707F62755a#code
- Rinkeby: https://rinkeby.etherscan.io/address/0x3b30d421a6dA95694EaaE09971424F15Eb375269#code
- Kovan: https://kovan.etherscan.io/address/0x3b30d421a6dA95694EaaE09971424F15Eb375269#code
- Mainnet: https://etherscan.io/address/0x088098f7438773182b703625c4128aff85fcffc4#code

### Testnet Contracts

The following represents the current set of flagship core contracts deployed on the Goerli testnet, and their active Minter Filters:

- Art Blocks Artist Staging (Goerli):

  - V1 Core (deprecated): https://goerli.etherscan.io/address/0xDa62f67BE7194775A75BE91CBF9FEeDcC5776D4b
  - V3 Core: https://goerli.etherscan.io/address/0xB614C578062a62714c927CD8193F0b8Bfb90055C

- Art Blocks Dev (Goerli):
  - V1 Core (deprecated): https://goerli.etherscan.io/address/0x1Bf03F29c4FEFFFe4eE26704aaA31d85c026aCE6
  - V3 Core: https://goerli.etherscan.io/address/0xF396C180bb2f92EE28535D23F5224A5b9425ceca

## Art Blocks Engine core contracts

> Formerly known as PBAB or PRTNR core contracts

<<<<<<< HEAD
For deployed V2 core contracts, see the archived source code in the `/posterity/engine/` directory and the deployment logs in `/scripts/engine/` directories.
=======
For deployed core contracts, see the archived source code in the `/posterity/engine/` directory and the deployment logs in `/deployments/engine/[V2|V3]/<engine-partner>/` directories.
>>>>>>> c9b09704

## Contract Source Code Verification

In an effort to ensure source code verification is easily completed by anyone, After 10, January 2023, all mainnet deployments should also have a corresponding tag+release in this GitHub repository. For deployments prior to this date, PR history may be used to determine the commit hash used for a given deployment. Currently, all mainnet deployments of contracts developed in this repositiory are verified on Etherscan.

# Royalty Registry

Art Blocks supports lookups of all mainnet flagship, partnership, and PBAB tokens on Manifold's [Royalty Registry](https://royaltyregistry.xyz/lookup). This enables on-chain royalty lookups for all Art Blocks NFTs, and allows for the creation of royalty streams for artists and other creators.

For core contracts V3+, Art Blocks core contracts are designed to integrate directly with Manifold's [Royalty Registry](https://royaltyregistry.xyz/lookup). Aside from an artist and the platform defining royalty percentages/basis-points and addresses on the V3+ core contracts, no additional steps are required to register a token with the Royalty Registry.

Prior to the V3 core contract, royalty registry override contracts are needed to properly integrate with the Royalty Registry. These contracts delegate all permissions to the core contracts. The following Royalty Registry override contracts are deployed at:

- **mainnet (AB deployed):**

  - AB Flagship + Partner (PRTNR) royalty override: https://etherscan.io/address/0x7b5369c24a47a72ecf932bf6974f506dde4d5eb1#code
  - PBAB royalty override: https://etherscan.io/address/0x31e1cc72e6f9e27c2ecbb500d978de1691173f5f#code

- **mainnet (RR deployed):**
  - RoyaltyRegistry: https://etherscan.io/address/0xad2184fb5dbcfc05d8f056542fb25b04fa32a95d#code
  - RoyaltyEngineV1: https://etherscan.io/address/0x0385603ab55642cb4dd5de3ae9e306809991804f#code

### Configuring PBAB Royalty Override (REQUIRED)

Upon deploying a PBAB contract, the following steps must be taken:

> Tasks denoted by (scripted) are included in `scripts/1_reference_pbab_suite_deployer.ts`, and scripted for newly deployed PBAB projects as of 03/2022.

- **(scripted), REQUIRED** Set the royalty lookup address on the royalty registry for the newly deployed contract
  - Go to the [Royalty Registry](https://royaltyregistry.xyz/lookup) and call the following function on the Royalty Registry smart contract:
    - `setRoyaltyLookupAddress(<new_PBAB_coreAddr>, <PBAB_royaltyOverrideContract>)`
- **(scripted), REQUIRED** Set Platform royalty payment address for the new core contract in PBAB royalty override contract
  > note: This step is optional in the PBAB deployer script in case platform royalty payment address is not known at time of deployment, but must be completed before royalty lookups will work
  - `admin` of the PBAB core contract must call the following function on the PBAB royalty override contract:
    - `updatePlatformRoyaltyAddressForContract(<new_PBAB_coreAddr>, <platformRoyaltyPaymentAddress>)`

Additionally, the following settings may be configured/changed by a PBAB core contract's `admin` at any time:

- **Change Royalty Percentages**
  - `renderProvider` or `platform` Royalty [BPS](https://www.investopedia.com/terms/b/basispoint.asp) may be changed from default values of 2.5% to any value. This can be configured by a PBAB core contract's `admin` via the PBAB override contract's functions `updateRenderProviderBpsForContract` and `updatePlatformBpsForContract`.
- **Change Platform Royalty Payment Address**
  - The address to receive platform royalty payments may be updated by a PBAB core contract's admin via the PBAB override contract's function `updatePlatformRoyaltyAddressForContract`.
- **Change Render Provider Royalty Payment Address**
  - The address to receive render provider royalty payments is delegated to the token core contract, and defined as the public variable `renderProviderAddress`.

### Configuring Art Blocks Flagship **OR** Partner (PRTNR) Royalty Override (REQUIRED)

Upon deploying a new Art Blocks flagship core contract or Partner (PRTNR) core contract, the following steps must be taken (NOT scripted):

- **REQUIRED** Set the royalty lookup address on the royalty registry for the newly deployed contract
  - Go to the [Royalty Registry](https://royaltyregistry.xyz/lookup) to call the following function on the Royalty Registry smart contract:
    - `setRoyaltyLookupAddress(<new_coreAddr>, <ArtBlocks_royaltyOverrideContract>)`
- **REQUIRED** Set Art Blocks royalty payment address for the new core contract in the royalty override contract
  - `admin` of core contract must call:
    - `updateArtblocksRoyaltyAddressForContract(<new_coreAddr>, <ArtBlocksRoyaltyPaymentAddress>)`

Additionally, the following settings may be configured/changed by a core contract's `admin` at any time:

- **Change Art Blocks Royalty Percentage**
  - Royalty [BPS](https://www.investopedia.com/terms/b/basispoint.asp) may be changed from default values of 2.5% to any value less than or equal to the default (cannot be increased above default). This can be configured by a core contract's `admin` via the override contract's function `updateArtblocksBpsForContract`.
- **Change Art Blocks Royalty Payment Address**
  - The address to receive Art Blocks royalty payments may be updated by a core contract's admin via the royalty override contract's function `updateArtblocksRoyaltyAddressForContract`.

# Source Code Archival

An NPM package is published that includes all contracts in the `/contracts/` directory. The `/contracts/archive/` directory contains contracts that were previously published, but are no longer actively developed, but should still be included in our published npm package. For example, the original Art Blocks core contracts are included in the `/contracts/archive/` directory so they may be actively integrated with subgraphs and frontends, even though they are no longer actively developed.

# References

## Running Gas Reports for Solidity Methods & Deployments

Your `.env` file should contain a `COINMARKETCAP_API_KEY` param in order to calculate ethereum gas costs. The key value can be found in the Engineering team's shared 1Password account. Additionally, you'll need to add the following object within the `module.exports` key in hardhat.config.ts:

```
  gasReporter: {
    currency: "USD",
    gasPrice: 100,
    enabled: true,
    coinmarketcap: process.env.COINMARKETCAP_API_KEY
  }
```

After this config is finished, you'll notice a `usd (avg)` column in the auto-generated table that's printed when you run unit tests with `yarn test`.
(note: gasPrice is a variable param that reflects the gwei/gas cost of a tx)

## Old contracts/addresses:

- **Primary Sales and Minting Contract (no longer in use) [0x059edd72cd353df5106d2b9cc5ab83a52287ac3a](https://etherscan.io/address/0x059edd72cd353df5106d2b9cc5ab83a52287ac3a)**
  - This is the original Art Blocks smart contract which had a built in minter. This contract represents only projects 0 (Chromie Squiggle), 1 (Genesis), 2 (Construction Token) and handled both control of the NFTs and the purchase transactions. This smart contract received funds and automatically split them between the artist and the platform.
- Secondary Sales Receiving and Sending Address (no longer in use) [0x8e9398907d036e904fff116132ff2be459592277](https://etherscan.io/address/0x8e9398907d036e904fff116132ff2be459592277)
  - This address received secondary market royalties from https://opensea.io until July 29th 2021. These royalties were subsequently distributed to artists directly from this address. After July 29th the secondary royalty address was changed to the current one on the first page of this doc.
- Primary Sales Minting Contracts (no longer in use) –
  - [0x091dcd914fCEB1d47423e532955d1E62d1b2dAEf](https://etherscan.io/address/0x091dcd914fCEB1d47423e532955d1E62d1b2dAEf)
  - [0x1Db80B860081AF41Bc0ceb3c877F8AcA8379F869](https://etherscan.io/address/0x1Db80B860081AF41Bc0ceb3c877F8AcA8379F869)
  - [0xAA6EBab3Bf3Ce561305bd53E4BD3B3945920B176](https://etherscan.io/address/0xAA6EBab3Bf3Ce561305bd53E4BD3B3945920B176)
  - [0x0E8BD86663e3c2418900178e96E14c51B2859957](https://etherscan.io/address/0x0E8BD86663e3c2418900178e96E14c51B2859957)
  - These are the Smart contract that received funds from primary sales and split them between the artist(s) and the platform. Artists received funds directly from this contract. These minter contracts are no longer in use.

## Other Useful References

[evm.codes](https://www.evm.codes/) - An interactive guide to EVM op-code costs.

# License

The Art Blocks `artblocks-contracts` repo is open source software licensed under the GNU Lesser General Public License v3.0. For full license text, please see our [LICENSE](https://github.com/ArtBlocks/artblocks-contracts/blob/main/LICENSE) declaration file.<|MERGE_RESOLUTION|>--- conflicted
+++ resolved
@@ -155,11 +155,7 @@
 
 Legacy minting contract for flagship V0 core: [0x47e312d99c09ce61a866c83cbbbbed5a4b9d33e7](https://etherscan.io/address/0x47e312d99c09ce61a866c83cbbbbed5a4b9d33e7).
 
-<<<<<<< HEAD
-For deployed Engine/Partner/Explorations minting contracts that integrate with V2 core contracts, see the archived source code in the `/posterity/engine/` directory and the deployment logs in `/scripts/engine/` directories.
-=======
-For deployed Engine/Partner/Explorations minting contracts, see the archived source code in the `/posterity/engine/<engine-partner>/` directory and the deployment logs in `/deployments/engine/[V2|V3]/<engine-partner>/` directories. For V3 deployments, deployment script inputs are also available in the `/deployments/engine/[V2|V3]/<engine-partner>/` directories.
->>>>>>> c9b09704
+For deployed Engine/Partner/Explorations minting contracts that integrate with V2 core contracts, see the archived source code in the `/posterity/engine/<engine-partner>/` directory and the deployment logs in `/deployments/engine/[V2|V3]/<engine-partner>/` directories. For V3 deployments, deployment script inputs are also available in the `/deployments/engine/[V2|V3]/<engine-partner>/` directories.
 
 ### Shared Randomizers
 
@@ -186,11 +182,7 @@
 
 > Formerly known as PBAB or PRTNR core contracts
 
-<<<<<<< HEAD
-For deployed V2 core contracts, see the archived source code in the `/posterity/engine/` directory and the deployment logs in `/scripts/engine/` directories.
-=======
 For deployed core contracts, see the archived source code in the `/posterity/engine/` directory and the deployment logs in `/deployments/engine/[V2|V3]/<engine-partner>/` directories.
->>>>>>> c9b09704
 
 ## Contract Source Code Verification
 
