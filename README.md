# Art Blocks Smart Contracts

[![CircleCI](https://circleci.com/gh/ArtBlocks/artblocks-contracts/tree/main.svg?style=svg&circle-token=757a2689792bc9c126834396d6fa47e8f023bc2d)](https://circleci.com/gh/ArtBlocks/artblocks-contracts/tree/main)

## License

The Art Blocks `artblocks-contracts` repo is open source software licensed under the GNU Lesser General Public License v3.0. For full license text, please see our [LICENSE](https://github.com/ArtBlocks/artblocks-contracts/blob/main/LICENSE) declaration file.

## Initial Setup

### install packages
`yarn`

### set up your environment

Create a `.env` file by duplicating `.env.example` and populating all variables.

### compile
`yarn compile`

### generate typescript contract bindings
`yarn generate:typechain`

### run the tests
`yarn test`

<<<<<<< HEAD
### format your source code
`yarn format`

## PBAB Deployments

**Important notes:**

1. **Always** recompile and regenerate typechain contract bindings before deployment `yarn clean && yarn compile && yarn generate:typechain`.
1. If deploying to mainnet, before running any of the deployment scripts below, ensure you have updated your `hardhat.config.ts` file to reflect a gas price for your transaction that is aligned with [current gas prices](https://etherscan.io/gastracker).

### deployment steps

1. Create a new directory for the deployment of your projects' smart contracts (e.g. `scripts/PBAB/silly-dilly`)
1. Navigate to the `scripts/1_reference_pbab_suite_deployer.ts` example deployer in the `script` directory.
1. Copy the reference deployer script from said existing project into your new directory and rename it.
1. Update the new multi-contract deployment script copy to use the desired new information for the renderer provider, contract ownership, token name, and token symbol for the new ERC721 contract, as defined within the `CONFIG BEGINS HERE` and `CONFIG ENDS HERE` comment blocks.
1. **[Mainnet only]** Ensure that your local `hardhat.config.ts` file has a reasonable gas limit set, based on current gas prices.
1. Perform the 3 contract deployments by running a forked and updated deployment script, with the format `yarn hardhat run scripts/<deployment script name> --network <network>`.
1. Verify that the deployed addresses reported in your terminal match those that you find on Etherscan when looking at the outgoing transactions for your deployer wallet.
1. Verify the deployed contracts on Etherscan, using the commands prompted to you by the deployment script.

### help!

If you're running into issues while attempting a deployment, before you begin to panic try running `yarn clean` first.

### post deployment infra configuration

1. Update The Graph's subgraph for PBAB to index the newly created smart contracts.
1. Add an associated S3 bucket for the new PBAB contract.
1. To allow for rendered project images to be previewed in the artist project manager, integrate this new S3 bucket in Vercel's external reference whitelisting.

### recording deployment log

After having successfully deployed a set of contracts for a new PBAB configuration, it is good practice to make record of the deployment details (e.g. in a simple Markdown file) regarding which contracts were deployed and what deployed addresses they now live at. You can see an example of this in this repository with PR #33.

### automated post-deployment setup

**NOTE:** The following post-deployment steps are done _automatically_ by the integrated multi-contract deployment script. The following descriptions exist purely for descriptive purposes.

#### configuring base contract setup

1. Update the Core Contract to record the deployed minter as a whitelisted minter. This can be done by connecting to the contract via Etherscan (e.g. https://etherscan.io/address/0x28f2d3805652fb5d359486dffb7d08320d403240#writeContract) and using the `addMintWhitelisted` method.
1. Update the render provider address (e.g. the Art Blocks address) to use a secure Art Blocks owned hardware wallet rather than the default-assigned wallet of the deployer wallet (which is likely a hot wallet). This can be done by connecting to the contract via Etherscan (e.g. https://etherscan.io/address/0x28f2d3805652fb5d359486dffb7d08320d403240#writeContract) and using the `updateRenderProviderAddress` method.

**Note:** in the future, it would be preferrable to use a multi-sig vault (e.g. Gnosis) rather than using a single-failure-point hardware wallet as the render provider payee for new core contract deployments, but this is currently problematic due to EIP-2929 (see https://help.gnosis-safe.io/en/articles/5249851-why-can-t-i-transfer-eth-from-a-contract-into-a-safe).

#### whitelist ab staff (testnet only)

1. Using the `addWhitelisted` method, whitelist the following engineering team folks in order to facilitate technical assistance while integrating and validating on testnet.
- `0xB8559AF91377e5BaB052A4E9a5088cB65a9a4d63` (purplehat)
- `0x3c3cAb03C83E48e2E773ef5FC86F52aD2B15a5b0` (dogbot)
- `0x0B7917b62BC98967e06e80EFBa9aBcAcCF3d4928` (ben_thank_you)

#### transferring contract ownership

**The following steps must be performed in order.**

1. Update the owner of the Minter to reflect the final address of the PBAB project owner (which is likely not the default of the deployer address, which is likely a hot wallet). This can be done by connecting to the contract via Etherscan (e.g. https://etherscan.io/address/0x7497909537ce00fdda93c12d5083d8647c593c67#writeContract) and using the `setOwnerAddress` method.
1. Update the Core Contract to reflect the final address of the PBAB owner as a whitelisted address (this must be done in addition to making them the admin, and is easier to remember to do during setup, prior to transferring the admin role, rather than requiring that PBAB partners to this themselves). This can be done by connecting to the contract via Etherscan (e.g. https://etherscan.io/address/0x28f2d3805652fb5d359486dffb7d08320d403240#writeContract) and using the `addWhitelisted` method.
1. Update the admin role for the Core Contract to reflect the final address of the PBAB project owner (which is likely not the default of the deployer address, which is likely a hot wallet). This can be done by connecting to the contract via Etherscan (e.g. https://etherscan.io/address/0x28f2d3805652fb5d359486dffb7d08320d403240#writeContract) and using the `updateAdmin` method.
=======
### prettify your source code
`yarn prettier`
>>>>>>> b5650156
<|MERGE_RESOLUTION|>--- conflicted
+++ resolved
@@ -24,68 +24,5 @@
 ### run the tests
 `yarn test`
 
-<<<<<<< HEAD
 ### format your source code
-`yarn format`
-
-## PBAB Deployments
-
-**Important notes:**
-
-1. **Always** recompile and regenerate typechain contract bindings before deployment `yarn clean && yarn compile && yarn generate:typechain`.
-1. If deploying to mainnet, before running any of the deployment scripts below, ensure you have updated your `hardhat.config.ts` file to reflect a gas price for your transaction that is aligned with [current gas prices](https://etherscan.io/gastracker).
-
-### deployment steps
-
-1. Create a new directory for the deployment of your projects' smart contracts (e.g. `scripts/PBAB/silly-dilly`)
-1. Navigate to the `scripts/1_reference_pbab_suite_deployer.ts` example deployer in the `script` directory.
-1. Copy the reference deployer script from said existing project into your new directory and rename it.
-1. Update the new multi-contract deployment script copy to use the desired new information for the renderer provider, contract ownership, token name, and token symbol for the new ERC721 contract, as defined within the `CONFIG BEGINS HERE` and `CONFIG ENDS HERE` comment blocks.
-1. **[Mainnet only]** Ensure that your local `hardhat.config.ts` file has a reasonable gas limit set, based on current gas prices.
-1. Perform the 3 contract deployments by running a forked and updated deployment script, with the format `yarn hardhat run scripts/<deployment script name> --network <network>`.
-1. Verify that the deployed addresses reported in your terminal match those that you find on Etherscan when looking at the outgoing transactions for your deployer wallet.
-1. Verify the deployed contracts on Etherscan, using the commands prompted to you by the deployment script.
-
-### help!
-
-If you're running into issues while attempting a deployment, before you begin to panic try running `yarn clean` first.
-
-### post deployment infra configuration
-
-1. Update The Graph's subgraph for PBAB to index the newly created smart contracts.
-1. Add an associated S3 bucket for the new PBAB contract.
-1. To allow for rendered project images to be previewed in the artist project manager, integrate this new S3 bucket in Vercel's external reference whitelisting.
-
-### recording deployment log
-
-After having successfully deployed a set of contracts for a new PBAB configuration, it is good practice to make record of the deployment details (e.g. in a simple Markdown file) regarding which contracts were deployed and what deployed addresses they now live at. You can see an example of this in this repository with PR #33.
-
-### automated post-deployment setup
-
-**NOTE:** The following post-deployment steps are done _automatically_ by the integrated multi-contract deployment script. The following descriptions exist purely for descriptive purposes.
-
-#### configuring base contract setup
-
-1. Update the Core Contract to record the deployed minter as a whitelisted minter. This can be done by connecting to the contract via Etherscan (e.g. https://etherscan.io/address/0x28f2d3805652fb5d359486dffb7d08320d403240#writeContract) and using the `addMintWhitelisted` method.
-1. Update the render provider address (e.g. the Art Blocks address) to use a secure Art Blocks owned hardware wallet rather than the default-assigned wallet of the deployer wallet (which is likely a hot wallet). This can be done by connecting to the contract via Etherscan (e.g. https://etherscan.io/address/0x28f2d3805652fb5d359486dffb7d08320d403240#writeContract) and using the `updateRenderProviderAddress` method.
-
-**Note:** in the future, it would be preferrable to use a multi-sig vault (e.g. Gnosis) rather than using a single-failure-point hardware wallet as the render provider payee for new core contract deployments, but this is currently problematic due to EIP-2929 (see https://help.gnosis-safe.io/en/articles/5249851-why-can-t-i-transfer-eth-from-a-contract-into-a-safe).
-
-#### whitelist ab staff (testnet only)
-
-1. Using the `addWhitelisted` method, whitelist the following engineering team folks in order to facilitate technical assistance while integrating and validating on testnet.
-- `0xB8559AF91377e5BaB052A4E9a5088cB65a9a4d63` (purplehat)
-- `0x3c3cAb03C83E48e2E773ef5FC86F52aD2B15a5b0` (dogbot)
-- `0x0B7917b62BC98967e06e80EFBa9aBcAcCF3d4928` (ben_thank_you)
-
-#### transferring contract ownership
-
-**The following steps must be performed in order.**
-
-1. Update the owner of the Minter to reflect the final address of the PBAB project owner (which is likely not the default of the deployer address, which is likely a hot wallet). This can be done by connecting to the contract via Etherscan (e.g. https://etherscan.io/address/0x7497909537ce00fdda93c12d5083d8647c593c67#writeContract) and using the `setOwnerAddress` method.
-1. Update the Core Contract to reflect the final address of the PBAB owner as a whitelisted address (this must be done in addition to making them the admin, and is easier to remember to do during setup, prior to transferring the admin role, rather than requiring that PBAB partners to this themselves). This can be done by connecting to the contract via Etherscan (e.g. https://etherscan.io/address/0x28f2d3805652fb5d359486dffb7d08320d403240#writeContract) and using the `addWhitelisted` method.
-1. Update the admin role for the Core Contract to reflect the final address of the PBAB project owner (which is likely not the default of the deployer address, which is likely a hot wallet). This can be done by connecting to the contract via Etherscan (e.g. https://etherscan.io/address/0x28f2d3805652fb5d359486dffb7d08320d403240#writeContract) and using the `updateAdmin` method.
-=======
-### prettify your source code
-`yarn prettier`
->>>>>>> b5650156
+`yarn format`