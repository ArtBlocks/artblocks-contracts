# Changelog for our minter suite minters

## Art Blocks Flagship
*unless otherwise noted, all versions of all minters are allowlisted on our flagship Minterfilter, but frontend views may only show most recent minter version*

### MinterSetPrice
- V0: Initial release
- V1: Change to always allow contracts to purchase, and always allow purchaseTo.

### MinterSetPriceERC20
- V0: Initial release
- V1: Change to always allow contracts to purchase, and always allow purchaseTo.

### MinterDALin
- V0: Initial release
- V1: Change to always allow contracts to purchase, and always allow purchaseTo.

### MinterDAExp
- V0: Initial release
- V1: Change to always allow contracts to purchase, and always allow purchaseTo.

<<<<<<< HEAD
### MinterDARefundExp
=======
### MinterHolder
- V0: Initial release

### MinterMerkle
>>>>>>> fe2e169b
- V0: Initial release<|MERGE_RESOLUTION|>--- conflicted
+++ resolved
@@ -19,12 +19,11 @@
 - V0: Initial release
 - V1: Change to always allow contracts to purchase, and always allow purchaseTo.
 
-<<<<<<< HEAD
 ### MinterDARefundExp
-=======
+- V0: Initial release
+
 ### MinterHolder
 - V0: Initial release
 
 ### MinterMerkle
->>>>>>> fe2e169b
 - V0: Initial release