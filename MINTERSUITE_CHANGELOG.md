--- conflicted
+++ resolved
@@ -19,9 +19,8 @@
 - V0: Initial release
 - V1: Change to always allow contracts to purchase, and always allow purchaseTo.
 
-<<<<<<< HEAD
 ### MinterHolder
-=======
+- V0: Initial release
+
 ### MinterMerkle
->>>>>>> e7fd6649
 - V0: Initial release