// SPDX-License-Identifier: LGPL-3.0-only
pragma solidity 0.8.16;

// Created By: Art Blocks Inc.

import "./interfaces/0.8.x/IRandomizerV2.sol";
import "./interfaces/0.8.x/IAdminACLV0.sol";
import "./interfaces/0.8.x/IGenArt721CoreContractV3.sol";
import "./interfaces/0.8.x/IManifold.sol";

import "@openzeppelin-4.7/contracts/utils/Strings.sol";
import "@openzeppelin-4.7/contracts/access/Ownable.sol";
import "./libs/0.8.x/ERC721_PackedHashSeed.sol";
import "./libs/0.8.x/BytecodeStorage.sol";
import "./libs/0.8.x/Bytes32Strings.sol";

/**
 * @title Art Blocks ERC-721 core contract, V3.
 * @author Art Blocks Inc.
 * @notice Privileged Roles and Ownership:
 * This contract is designed to be managed, with progressively limited powers
 * as a project progresses from active to locked.
 * Privileged roles and abilities are controlled by the admin ACL contract and
 * artists. Both of these roles hold extensive power and can arbitrarily
 * control and modify portions of projects, dependent upon project state. After
 * a project is locked, important project metadata fields are locked including
 * the project name, artist name, and script and display details. Edition size
 * can never be increased.
 * Care must be taken to ensure that the admin ACL contract and artist
 * addresses are secure behind a multi-sig or other access control mechanism.
 * ----------------------------------------------------------------------------
 * The following functions are restricted to the Admin ACL contract:
 * - updateArtblocksCurationRegistryAddress
 * - updateArtblocksDependencyRegistryAddress
 * - updateArtblocksPrimarySalesAddress
 * - updateArtblocksSecondarySalesAddress
 * - updateArtblocksPrimarySalesPercentage (up to 25%)
 * - updateArtblocksSecondarySalesBPS (up to 100%)
 * - updateMinterContract
 * - updateRandomizerAddress
 * - toggleProjectIsActive
 * - updateProjectArtistAddress (ultimately controlling the project and its
 *   and-on revenue)
 * - addProject
 * - forbidNewProjects (forever forbidding new projects)
 * - updateDefaultBaseURI (used to initialize new project base URIs)
 * ----------------------------------------------------------------------------
 * The following functions are restricted to either the the Artist address or
 * the Admin ACL contract, only when the project is not locked:
 * - updateProjectName
 * - updateProjectArtistName
 * - updateProjectLicense
 * - Change project script via addProjectScript, updateProjectScript,
 *   and removeProjectLastScript
 * - updateProjectScriptType
 * - updateProjectAspectRatio
 * ----------------------------------------------------------------------------
 * The following functions are restricted to only the Artist address:
 * - proposeArtistPaymentAddressesAndSplits (note that this has to be accepted
 *   by adminAcceptArtistAddressesAndSplits to take effect, which is restricted
 *   to the Admin ACL contract, or the artist if the core contract owner has
 *   renounced ownership)
 * - toggleProjectIsPaused (note the artist can still mint while paused)
 * - updateProjectSecondaryMarketRoyaltyPercentage (up to 
     ARTIST_MAX_SECONDARY_ROYALTY_PERCENTAGE percent)
 * - updateProjectWebsite
 * - updateProjectMaxInvocations (to a number greater than or equal to the
 *   current number of invocations, and less than current project maximum
 *   invocations)
 * - updateProjectBaseURI (controlling the base URI for tokens in the project)
 * ----------------------------------------------------------------------------
 * The following function is restricted to either the Admin ACL contract, or
 * the Artist address if the core contract owner has renounced ownership:
 * - adminAcceptArtistAddressesAndSplits
 * ----------------------------------------------------------------------------
 * The following function is restricted to the artist when a project is
 * unlocked, and only callable by Admin ACL contract when a project is locked:
 * - updateProjectDescription
 * ----------------------------------------------------------------------------
 * The following function is restricted to owner calling directly:
 * - transferOwnership
 * - renounceOwnership
 * ----------------------------------------------------------------------------
 * Additional admin and artist privileged roles may be described on minters,
 * registries, and other contracts that may interact with this core contract.
 */
contract GenArt721CoreV3 is
    ERC721_PackedHashSeed,
    Ownable,
    IGenArt721CoreContractV3
{
    using BytecodeStorage for string;
    using BytecodeStorage for address;
    using Bytes32Strings for bytes32;
    using Strings for uint256;
    uint256 constant ONE_HUNDRED = 100;
    uint256 constant ONE_MILLION = 1_000_000;
    uint24 constant ONE_MILLION_UINT24 = 1_000_000;
    uint256 constant FOUR_WEEKS_IN_SECONDS = 2_419_200;
    uint8 constant AT_CHARACTER_CODE = uint8(bytes1("@")); // 0x40

    // numeric constants
    uint256 constant ART_BLOCKS_MAX_PRIMARY_SALES_PERCENTAGE = 25; // 25%
    uint256 constant ART_BLOCKS_MAX_SECONDARY_SALES_BPS = 10000; // 10_000 BPS = 100%
    uint256 constant ARTIST_MAX_SECONDARY_ROYALTY_PERCENTAGE = 95; // 95%

    // This contract emits generic events that contain fields that indicate
    // which parameter has been updated. This is sufficient for application
    // state management, while also simplifying the contract and indexing code.
    // This was done as an alternative to having custom events that emit what
    // field-values have changed for each event, given that changed values can
    // be introspected by indexers due to the design of this smart contract
    // exposing these state changes via publicly viewable fields.
    //
    // The following fields are used to indicate which contract-level parameter
    // has been updated in the `PlatformUpdated` event:
    bytes32 constant FIELD_NEXT_PROJECT_ID = "nextProjectId";
    bytes32 constant FIELD_NEW_PROJECTS_FORBIDDEN = "newProjectsForbidden";
    bytes32 constant FIELD_DEFAULT_BASE_URI = "defaultBaseURI";
    bytes32 constant FIELD_ARTBLOCKS_PRIMARY_SALES_ADDRESS =
        "artblocksPrimarySalesAddress";
    bytes32 constant FIELD_ARTBLOCKS_SECONDARY_SALES_ADDRESS =
        "artblocksSecondarySalesAddress";
    bytes32 constant FIELD_RANDOMIZER_ADDRESS = "randomizerAddress";
    bytes32 constant FIELD_ARTBLOCKS_CURATION_REGISTRY_ADDRESS =
        "curationRegistryAddress";
    bytes32 constant FIELD_ARTBLOCKS_DEPENDENCY_REGISTRY_ADDRESS =
        "dependencyRegistryAddress";
    bytes32 constant FIELD_ARTBLOCKS_PRIMARY_SALES_PERCENTAGE =
        "artblocksPrimaryPercentage";
    bytes32 constant FIELD_ARTBLOCKS_SECONDARY_SALES_BPS =
        "artblocksSecondaryBPS";
    // The following fields are used to indicate which project-level parameter
    // has been updated in the `ProjectUpdated` event:
    bytes32 constant FIELD_PROJECT_COMPLETED = "completed";
    bytes32 constant FIELD_PROJECT_ACTIVE = "active";
    bytes32 constant FIELD_PROJECT_ARTIST_ADDRESS = "artistAddress";
    bytes32 constant FIELD_PROJECT_PAUSED = "paused";
    bytes32 constant FIELD_PROJECT_CREATED = "created";
    bytes32 constant FIELD_PROJECT_NAME = "name";
    bytes32 constant FIELD_PROJECT_ARTIST_NAME = "artistName";
    bytes32 constant FIELD_PROJECT_SECONDARY_MARKET_ROYALTY_PERCENTAGE =
        "royaltyPercentage";
    bytes32 constant FIELD_PROJECT_DESCRIPTION = "description";
    bytes32 constant FIELD_PROJECT_WEBSITE = "website";
    bytes32 constant FIELD_PROJECT_LICENSE = "license";
    bytes32 constant FIELD_PROJECT_MAX_INVOCATIONS = "maxInvocations";
    bytes32 constant FIELD_PROJECT_SCRIPT = "script";
    bytes32 constant FIELD_PROJECT_SCRIPT_TYPE = "scriptType";
    bytes32 constant FIELD_PROJECT_ASPECT_RATIO = "aspectRatio";
    bytes32 constant FIELD_PROJECT_BASE_URI = "baseURI";

    // Art Blocks previous flagship ERC721 token addresses (for reference)
    /// Art Blocks Project ID range: [0-2]
    address public constant ART_BLOCKS_ERC721TOKEN_ADDRESS_V0 =
        0x059EDD72Cd353dF5106D2B9cC5ab83a52287aC3a;
    /// Art Blocks Project ID range: [3-TODO: add V1 final project ID before deploying]
    address public constant ART_BLOCKS_ERC721TOKEN_ADDRESS_V1 =
        0xa7d8d9ef8D8Ce8992Df33D8b8CF4Aebabd5bD270;

    /// Curation registry managed by Art Blocks
    address public artblocksCurationRegistryAddress;
    /// Dependency registry managed by Art Blocks
    address public artblocksDependencyRegistryAddress;

    /// current randomizer contract
    IRandomizerV2 public randomizerContract;

    /// append-only array of all randomizer contract addresses ever used by
    /// this contract
    address[] private _historicalRandomizerAddresses;

    /// admin ACL contract
    IAdminACLV0 public adminACLContract;

    struct Project {
        uint24 invocations;
        uint24 maxInvocations;
        uint24 scriptCount;
        // max uint64 ~= 1.8e19 sec ~= 570 billion years
        uint64 completedTimestamp;
        bool active;
        bool paused;
        string name;
        string artist;
        string description;
        string website;
        string license;
        string projectBaseURI;
        bytes32 scriptTypeAndVersion;
        string aspectRatio;
        // mapping from script index to address storing script in bytecode
        mapping(uint256 => address) scriptBytecodeAddresses;
    }

    mapping(uint256 => Project) projects;

    /// packed struct containing project financial information
    struct ProjectFinance {
        address payable additionalPayeePrimarySales;
        // packed uint: max of 95, max uint8 = 255
        uint8 secondaryMarketRoyaltyPercentage;
        address payable additionalPayeeSecondarySales;
        // packed uint: max of 100, max uint8 = 255
        uint8 additionalPayeeSecondarySalesPercentage;
        address payable artistAddress;
        // packed uint: max of 100, max uint8 = 255
        uint8 additionalPayeePrimarySalesPercentage;
    }
    // Project financials mapping
    mapping(uint256 => ProjectFinance) projectIdToFinancials;

    /// hash of artist's proposed payment updates to be approved by admin
    mapping(uint256 => bytes32) public proposedArtistAddressesAndSplitsHash;

    /// Art Blocks payment address for all primary sales revenues (packed)
    address payable public artblocksPrimarySalesAddress;
    /// Percentage of primary sales revenue allocated to Art Blocks (packed)
    // packed uint: max of 25, max uint8 = 255
    uint8 private _artblocksPrimarySalesPercentage = 10;

    /// Art Blocks payment address for all secondary sales royalty revenues
    address payable public artblocksSecondarySalesAddress;
    /// Basis Points of secondary sales royalties allocated to Art Blocks
    uint256 public artblocksSecondarySalesBPS = 250;

    /// single minter allowed for this core contract
    address public minterContract;

    /// starting (initial) project ID on this contract
    uint256 public immutable startingProjectId;

    /// next project ID to be created
    uint248 private _nextProjectId;

    /// bool indicating if adding new projects is forbidden;
    /// default behavior is to allow new projects
    bool public newProjectsForbidden;

    /// version & type of this core contract
    string public constant coreVersion = "v3.0.0";
    string public constant coreType = "GenArt721CoreV3";

    /// default base URI to initialize all new project projectBaseURI values to
    string public defaultBaseURI;

    modifier onlyNonZeroAddress(address _address) {
        require(_address != address(0), "Must input non-zero address");
        _;
    }

    modifier onlyNonEmptyString(string memory _string) {
        require(bytes(_string).length != 0, "Must input non-empty string");
        _;
    }

    modifier onlyValidTokenId(uint256 _tokenId) {
        require(_exists(_tokenId), "Token ID does not exist");
        _;
    }

    modifier onlyValidProjectId(uint256 _projectId) {
        require(
            (_projectId >= startingProjectId) && (_projectId < _nextProjectId),
            "Project ID does not exist"
        );
        _;
    }

    modifier onlyUnlocked(uint256 _projectId) {
        // Note: calling `_projectUnlocked` enforces that the `_projectId`
        //       passed in is valid.`
        require(_projectUnlocked(_projectId), "Only if unlocked");
        _;
    }

    modifier onlyAdminACL(bytes4 _selector) {
        require(
            adminACLAllowed(msg.sender, address(this), _selector),
            "Only Admin ACL allowed"
        );
        _;
    }

    modifier onlyArtist(uint256 _projectId) {
        require(
            msg.sender == projectIdToFinancials[_projectId].artistAddress,
            "Only artist"
        );
        _;
    }

    modifier onlyArtistOrAdminACL(uint256 _projectId, bytes4 _selector) {
        require(
            msg.sender == projectIdToFinancials[_projectId].artistAddress ||
                adminACLAllowed(msg.sender, address(this), _selector),
            "Only artist or Admin ACL allowed"
        );
        _;
    }

    /**
     * This modifier allows the artist of a project to call a function if the
     * owner of the contract has renounced ownership. This is to allow the
     * contract to continue to function if the owner decides to renounce
     * ownership.
     */
    modifier onlyAdminACLOrRenouncedArtist(
        uint256 _projectId,
        bytes4 _selector
    ) {
        require(
            adminACLAllowed(msg.sender, address(this), _selector) ||
                (owner() == address(0) &&
                    msg.sender ==
                    projectIdToFinancials[_projectId].artistAddress),
            "Only Admin ACL allowed, or artist if owner has renounced"
        );
        _;
    }

    /**
     * @notice Initializes contract.
     * @param _tokenName Name of token.
     * @param _tokenSymbol Token symbol.
     * @param _randomizerContract Randomizer contract.
     * @param _adminACLContract Address of admin access control contract, to be
     * set as contract owner.
     * @param _startingProjectId The initial next project ID.
     * @dev _startingProjectId should be set to a value much, much less than
     * max(uint248), but an explicit input type of `uint248` is used as it is
     * safer to cast up to `uint256` than it is to cast down for the purposes
     * of setting `_nextProjectId`.
     */
    constructor(
        string memory _tokenName,
        string memory _tokenSymbol,
        address _randomizerContract,
        address _adminACLContract,
        uint248 _startingProjectId
    )
        ERC721_PackedHashSeed(_tokenName, _tokenSymbol)
        onlyNonZeroAddress(_randomizerContract)
    {
        // record contracts starting project ID
        // casting-up is safe
        startingProjectId = uint256(_startingProjectId);
        _updateArtblocksPrimarySalesAddress(msg.sender);
        _updateArtblocksSecondarySalesAddress(msg.sender);
        _updateRandomizerAddress(_randomizerContract);
        // set AdminACL management contract as owner
        _transferOwnership(_adminACLContract);
        // initialize default base URI
        _updateDefaultBaseURI("https://token.artblocks.io/");
        // initialize next project ID
        _nextProjectId = _startingProjectId;
        emit PlatformUpdated(FIELD_NEXT_PROJECT_ID);
    }

    /**
     * @notice Mints a token from project `_projectId` and sets the
     * token's owner to `_to`. Hash may or may not be assigned to the token
     * during the mint transaction, depending on the randomizer contract.
     * @param _to Address to be the minted token's owner.
     * @param _projectId Project ID to mint a token on.
     * @param _by Purchaser of minted token.
     * @return _tokenId The ID of the minted token.
     * @dev sender must be the allowed minterContract
     * @dev name of function is optimized for gas usage
     */
    function mint_Ecf(
        address _to,
        uint256 _projectId,
        address _by
    ) external returns (uint256 _tokenId) {
        // CHECKS
        require(msg.sender == minterContract, "Must mint from minter contract");
        Project storage project = projects[_projectId];
        // load invocations into memory
        uint24 invocationsBefore = project.invocations;
        uint24 invocationsAfter;
        unchecked {
            // invocationsBefore guaranteed <= maxInvocations <= 1_000_000,
            // 1_000_000 << max uint24, so no possible overflow
            invocationsAfter = invocationsBefore + 1;
        }
        uint24 maxInvocations = project.maxInvocations;

        require(
            invocationsBefore < maxInvocations,
            "Must not exceed max invocations"
        );
        require(
            project.active ||
                _by == projectIdToFinancials[_projectId].artistAddress,
            "Project must exist and be active"
        );
        require(
            !project.paused ||
                _by == projectIdToFinancials[_projectId].artistAddress,
            "Purchases are paused."
        );

        // EFFECTS
        // increment project's invocations
        project.invocations = invocationsAfter;
        uint256 thisTokenId;
        unchecked {
            // invocationsBefore is uint24 << max uint256. In production use,
            // _projectId * ONE_MILLION must be << max uint256, otherwise
            // tokenIdToProjectId function become invalid.
            // Therefore, no risk of overflow
            thisTokenId = (_projectId * ONE_MILLION) + invocationsBefore;
        }

        // mark project as completed if hit max invocations
        if (invocationsAfter == maxInvocations) {
            _completeProject(_projectId);
        }

        // INTERACTIONS
        _mint(_to, thisTokenId);

        // token hash is updated by the randomizer contract on V3
        randomizerContract.assignTokenHash(thisTokenId);

        // Do not need to also log `projectId` in event, as the `projectId` for
        // a given token can be derived from the `tokenId` with:
        //   projectId = tokenId / 1_000_000
        emit Mint(_to, thisTokenId);

        return thisTokenId;
    }

    /**
     * @notice Sets the hash seed for a given token ID `_tokenId`.
     * May only be called by the current randomizer contract.
     * May only be called for tokens that have not already been assigned a
     * non-zero hash.
     * @param _tokenId Token ID to set the hash for.
     * @param _hashSeed Hash seed to set for the token ID. Only last 12 bytes
     * will be used.
     * @dev gas-optimized function name because called during mint sequence
     * @dev if a separate event is required when the token hash is set, e.g.
     * for indexing purposes, it must be emitted by the randomizer. This is to
     * minimize gas when minting.
     */
    function setTokenHash_8PT(uint256 _tokenId, bytes32 _hashSeed)
        external
        onlyValidTokenId(_tokenId)
    {
        OwnerAndHashSeed storage ownerAndHashSeed = _ownersAndHashSeeds[
            _tokenId
        ];
        require(
            msg.sender == address(randomizerContract),
            "Only randomizer may set"
        );
        require(
            ownerAndHashSeed.hashSeed == bytes12(0),
            "Token hash already set"
        );
        require(_hashSeed != bytes12(0), "No zero hash seed");
        ownerAndHashSeed.hashSeed = bytes12(_hashSeed);
    }

    /**
     * @notice Allows owner (AdminACL) to revoke ownership of the contract.
     * Note that the contract is intended to continue to function after the
     * owner renounces ownership, but no new projects will be able to be added.
     * Renouncing ownership will leave the contract without an owner,
     * thereby removing any functionality that is only available to the
     * owner/AdminACL contract. The same is true for any dependent contracts
     * that also integrate with the owner/AdminACL contract (e.g. potentially
     * minter suite contracts, registry contracts, etc.).
     * After renouncing ownership, artists will be in control of updates to
     * their payment addresses and splits (see modifier
     * onlyAdminACLOrRenouncedArtist`).
     * While there is no currently intended reason to call this method based on
     * defined Art Blocks business practices, this method exists to allow
     * artists to continue to maintain the limited set of contract
     * functionality that exists post-project-lock in an environment in which
     * there is no longer an admin maintaining this smart contract.
     * @dev This function is intended to be called directly by the AdminACL,
     * not by an address allowed by the AdminACL contract.
     */
    function renounceOwnership() public override onlyOwner {
        // broadcast that new projects are no longer allowed (if not already)
        _forbidNewProjects();
        // renounce ownership viw Ownable
        Ownable.renounceOwnership();
    }

    /**
     * @notice Updates reference to Art Blocks Curation Registry contract.
     * @param _artblocksCurationRegistryAddress Address of new Curation
     * Registry.
     */
    function updateArtblocksCurationRegistryAddress(
        address _artblocksCurationRegistryAddress
    )
        external
        onlyAdminACL(this.updateArtblocksCurationRegistryAddress.selector)
        onlyNonZeroAddress(_artblocksCurationRegistryAddress)
    {
        artblocksCurationRegistryAddress = _artblocksCurationRegistryAddress;
        emit PlatformUpdated(FIELD_ARTBLOCKS_CURATION_REGISTRY_ADDRESS);
    }

    /**
     * @notice Updates reference to Art Blocks Dependency Registry contract.
     * @param _artblocksDependencyRegistryAddress Address of new Dependency
     * Registry.
     */
    function updateArtblocksDependencyRegistryAddress(
        address _artblocksDependencyRegistryAddress
    )
        external
        onlyAdminACL(this.updateArtblocksDependencyRegistryAddress.selector)
        onlyNonZeroAddress(_artblocksDependencyRegistryAddress)
    {
        artblocksDependencyRegistryAddress = _artblocksDependencyRegistryAddress;
        emit PlatformUpdated(FIELD_ARTBLOCKS_DEPENDENCY_REGISTRY_ADDRESS);
    }

    /**
     * @notice Updates artblocksPrimarySalesAddress to
     * `_artblocksPrimarySalesAddress`.
     * @param _artblocksPrimarySalesAddress Address of new primary sales
     * payment address.
     */
    function updateArtblocksPrimarySalesAddress(
        address payable _artblocksPrimarySalesAddress
    )
        external
        onlyAdminACL(this.updateArtblocksPrimarySalesAddress.selector)
        onlyNonZeroAddress(_artblocksPrimarySalesAddress)
    {
        _updateArtblocksPrimarySalesAddress(_artblocksPrimarySalesAddress);
    }

    /**
     * @notice Updates Art Blocks secondary sales royalty payment address to
     * `_artblocksSecondarySalesAddress`.
     * @param _artblocksSecondarySalesAddress Address of new secondary sales
     * payment address.
     */
    function updateArtblocksSecondarySalesAddress(
        address payable _artblocksSecondarySalesAddress
    )
        external
        onlyAdminACL(this.updateArtblocksSecondarySalesAddress.selector)
        onlyNonZeroAddress(_artblocksSecondarySalesAddress)
    {
        _updateArtblocksSecondarySalesAddress(_artblocksSecondarySalesAddress);
    }

    /**
     * @notice Updates Art Blocks primary sales revenue percentage to
     * `artblocksPrimarySalesPercentage_`.
     * @param artblocksPrimarySalesPercentage_ New primary sales revenue
     * percentage.
     */
    function updateArtblocksPrimarySalesPercentage(
        uint256 artblocksPrimarySalesPercentage_
    )
        external
        onlyAdminACL(this.updateArtblocksPrimarySalesPercentage.selector)
    {
        require(
            artblocksPrimarySalesPercentage_ <=
                ART_BLOCKS_MAX_PRIMARY_SALES_PERCENTAGE,
            "Max of ART_BLOCKS_MAX_PRIMARY_SALES_PERCENTAGE percent"
        );
        _artblocksPrimarySalesPercentage = uint8(
            artblocksPrimarySalesPercentage_
        );
        emit PlatformUpdated(FIELD_ARTBLOCKS_PRIMARY_SALES_PERCENTAGE);
    }

    /**
     * @notice Updates Art Blocks secondary sales royalty Basis Points to
     * `_artblocksSecondarySalesBPS`.
     * @param _artblocksSecondarySalesBPS New secondary sales royalty Basis
     * points.
     * @dev Due to secondary royalties being ultimately enforced via social
     * consensus, no hard upper limit is imposed on the BPS value, other than
     * <= 100% royalty, which would not make mathematical sense. Realistically,
     * changing this value is expected to either never occur, or be a rare
     * occurrence.
     */
    function updateArtblocksSecondarySalesBPS(
        uint256 _artblocksSecondarySalesBPS
    ) external onlyAdminACL(this.updateArtblocksSecondarySalesBPS.selector) {
        require(
            _artblocksSecondarySalesBPS <= ART_BLOCKS_MAX_SECONDARY_SALES_BPS,
            "Max of ART_BLOCKS_MAX_SECONDARY_SALES_BPS BPS"
        );
        artblocksSecondarySalesBPS = _artblocksSecondarySalesBPS;
        emit PlatformUpdated(FIELD_ARTBLOCKS_SECONDARY_SALES_BPS);
    }

    /**
     * @notice Updates minter to `_address`.
     * @param _address Address of new minter.
     */
    function updateMinterContract(address _address)
        external
        onlyAdminACL(this.updateMinterContract.selector)
        onlyNonZeroAddress(_address)
    {
        minterContract = _address;
        emit MinterUpdated(_address);
    }

    /**
     * @notice Updates randomizer to `_randomizerAddress`.
     * @param _randomizerAddress Address of new randomizer.
     */
    function updateRandomizerAddress(address _randomizerAddress)
        external
        onlyAdminACL(this.updateRandomizerAddress.selector)
        onlyNonZeroAddress(_randomizerAddress)
    {
        _updateRandomizerAddress(_randomizerAddress);
    }

    /**
     * @notice Toggles project `_projectId` as active/inactive.
     * @param _projectId Project ID to be toggled.
     */
    function toggleProjectIsActive(uint256 _projectId)
        external
        onlyAdminACL(this.toggleProjectIsActive.selector)
        onlyValidProjectId(_projectId)
    {
        projects[_projectId].active = !projects[_projectId].active;
        emit ProjectUpdated(_projectId, FIELD_PROJECT_ACTIVE);
    }

    /**
     * @notice Artist proposes updated set of artist address, additional payee
     * addresses, and percentage splits for project `_projectId`. Addresses and
     * percentages do not have to all be changed, but they must all be defined
     * as a complete set.
     * @param _projectId Project ID.
     * @param _artistAddress Artist address that controls the project, and may
     * receive payments.
     * @param _additionalPayeePrimarySales Address that may receive a
     * percentage split of the artist's primary sales revenue.
     * @param _additionalPayeePrimarySalesPercentage Percent of artist's
     * portion of primary sale revenue that will be split to address
     * `_additionalPayeePrimarySales`.
     * @param _additionalPayeeSecondarySales Address that may receive a percentage
     * split of the secondary sales royalties.
     * @param _additionalPayeeSecondarySalesPercentage Percent of artist's portion
     * of secondary sale royalties that will be split to address
     * `_additionalPayeeSecondarySales`.
     * @dev `_artistAddress` must be a valid address (non-zero-address), but it
     * is intentionally allowable for `_additionalPayee{Primary,Secondaary}Sales`
     * and their associated percentages to be zero'd out by the controlling artist.
     */
    function proposeArtistPaymentAddressesAndSplits(
        uint256 _projectId,
        address payable _artistAddress,
        address payable _additionalPayeePrimarySales,
        uint256 _additionalPayeePrimarySalesPercentage,
        address payable _additionalPayeeSecondarySales,
        uint256 _additionalPayeeSecondarySalesPercentage
    )
        external
        onlyValidProjectId(_projectId)
        onlyArtist(_projectId)
        onlyNonZeroAddress(_artistAddress)
    {
        // checks
        require(
            _additionalPayeePrimarySalesPercentage <= ONE_HUNDRED &&
                _additionalPayeeSecondarySalesPercentage <= ONE_HUNDRED,
            "Max of 100%"
        );
        // effects
        proposedArtistAddressesAndSplitsHash[_projectId] = keccak256(
            abi.encode(
                _artistAddress,
                _additionalPayeePrimarySales,
                _additionalPayeePrimarySalesPercentage,
                _additionalPayeeSecondarySales,
                _additionalPayeeSecondarySalesPercentage
            )
        );
        // emit event for off-chain indexing
        emit ProposedArtistAddressesAndSplits(
            _projectId,
            _artistAddress,
            _additionalPayeePrimarySales,
            _additionalPayeePrimarySalesPercentage,
            _additionalPayeeSecondarySales,
            _additionalPayeeSecondarySalesPercentage
        );
    }

    /**
     * @notice Admin accepts a proposed set of updated artist address,
     * additional payee addresses, and percentage splits for project
     * `_projectId`. Addresses and percentages do not have to all be changed,
     * but they must all be defined as a complete set.
     * @param _projectId Project ID.
     * @param _artistAddress Artist address that controls the project, and may
     * receive payments.
     * @param _additionalPayeePrimarySales Address that may receive a
     * percentage split of the artist's primary sales revenue.
     * @param _additionalPayeePrimarySalesPercentage Percent of artist's
     * portion of primary sale revenue that will be split to address
     * `_additionalPayeePrimarySales`.
     * @param _additionalPayeeSecondarySales Address that may receive a percentage
     * split of the secondary sales royalties.
     * @param _additionalPayeeSecondarySalesPercentage Percent of artist's portion
     * of secondary sale royalties that will be split to address
     * `_additionalPayeeSecondarySales`.
     * @dev this must be called by the Admin ACL contract, and must only accept
     * the most recent proposed values for a given project (validated on-chain
     * by comparing the hash of the proposed and accepted values).
     * @dev `_artistAddress` must be a valid address (non-zero-address), but it
     * is intentionally allowable for `_additionalPayee{Primary,Secondaary}Sales`
     * and their associated percentages to be zero'd out by the controlling artist.
     */
    function adminAcceptArtistAddressesAndSplits(
        uint256 _projectId,
        address payable _artistAddress,
        address payable _additionalPayeePrimarySales,
        uint256 _additionalPayeePrimarySalesPercentage,
        address payable _additionalPayeeSecondarySales,
        uint256 _additionalPayeeSecondarySalesPercentage
    )
        external
        onlyValidProjectId(_projectId)
        onlyAdminACLOrRenouncedArtist(
            _projectId,
            this.adminAcceptArtistAddressesAndSplits.selector
        )
        onlyNonZeroAddress(_artistAddress)
    {
        // checks
        require(
            proposedArtistAddressesAndSplitsHash[_projectId] ==
                keccak256(
                    abi.encode(
                        _artistAddress,
                        _additionalPayeePrimarySales,
                        _additionalPayeePrimarySalesPercentage,
                        _additionalPayeeSecondarySales,
                        _additionalPayeeSecondarySalesPercentage
                    )
                ),
            "Must match artist proposal"
        );
        // effects
        ProjectFinance storage projectFinance = projectIdToFinancials[
            _projectId
        ];
        projectFinance.artistAddress = _artistAddress;
        projectFinance
            .additionalPayeePrimarySales = _additionalPayeePrimarySales;
        projectFinance.additionalPayeePrimarySalesPercentage = uint8(
            _additionalPayeePrimarySalesPercentage
        );
        projectFinance
            .additionalPayeeSecondarySales = _additionalPayeeSecondarySales;
        projectFinance.additionalPayeeSecondarySalesPercentage = uint8(
            _additionalPayeeSecondarySalesPercentage
        );
        // clear proposed values
        proposedArtistAddressesAndSplitsHash[_projectId] = bytes32(0);
        // emit event for off-chain indexing
        emit AcceptedArtistAddressesAndSplits(_projectId);
    }

    /**
     * @notice Updates artist of project `_projectId` to `_artistAddress`.
     * This is to only be used in the event that the artist address is
     * compromised or sanctioned.
     * @param _projectId Project ID.
     * @param _artistAddress New artist address.
     */
    function updateProjectArtistAddress(
        uint256 _projectId,
        address payable _artistAddress
    )
        external
        onlyValidProjectId(_projectId)
        onlyAdminACLOrRenouncedArtist(
            _projectId,
            this.updateProjectArtistAddress.selector
        )
        onlyNonZeroAddress(_artistAddress)
    {
        projectIdToFinancials[_projectId].artistAddress = _artistAddress;
        emit ProjectUpdated(_projectId, FIELD_PROJECT_ARTIST_ADDRESS);
    }

    /**
     * @notice Toggles paused state of project `_projectId`.
     * @param _projectId Project ID to be toggled.
     */
    function toggleProjectIsPaused(uint256 _projectId)
        external
        onlyArtist(_projectId)
    {
        projects[_projectId].paused = !projects[_projectId].paused;
        emit ProjectUpdated(_projectId, FIELD_PROJECT_PAUSED);
    }

    /**
     * @notice Adds new project `_projectName` by `_artistAddress`.
     * @param _projectName Project name.
     * @param _artistAddress Artist's address.
     * @dev token price now stored on minter
     */
    function addProject(
        string memory _projectName,
        address payable _artistAddress
    )
        external
        onlyAdminACL(this.addProject.selector)
        onlyNonEmptyString(_projectName)
        onlyNonZeroAddress(_artistAddress)
    {
        require(!newProjectsForbidden, "New projects forbidden");
        uint256 projectId = _nextProjectId;
        projectIdToFinancials[projectId].artistAddress = _artistAddress;
        projects[projectId].name = _projectName;
        projects[projectId].paused = true;
        projects[projectId].maxInvocations = ONE_MILLION_UINT24;
        projects[projectId].projectBaseURI = defaultBaseURI;

        _nextProjectId = uint248(projectId) + 1;
        emit ProjectUpdated(projectId, FIELD_PROJECT_CREATED);
    }

    /**
     * @notice Forever forbids new projects from being added to this contract.
     */
    function forbidNewProjects()
        external
        onlyAdminACL(this.forbidNewProjects.selector)
    {
        require(!newProjectsForbidden, "Already forbidden");
        _forbidNewProjects();
    }

    /**
     * @notice Updates name of project `_projectId` to be `_projectName`.
     * @param _projectId Project ID.
     * @param _projectName New project name.
     */
    function updateProjectName(uint256 _projectId, string memory _projectName)
        external
        onlyUnlocked(_projectId)
        onlyArtistOrAdminACL(_projectId, this.updateProjectName.selector)
        onlyNonEmptyString(_projectName)
    {
        projects[_projectId].name = _projectName;
        emit ProjectUpdated(_projectId, FIELD_PROJECT_NAME);
    }

    /**
     * @notice Updates artist name for project `_projectId` to be
     * `_projectArtistName`.
     * @param _projectId Project ID.
     * @param _projectArtistName New artist name.
     */
    function updateProjectArtistName(
        uint256 _projectId,
        string memory _projectArtistName
    )
        external
        onlyUnlocked(_projectId)
        onlyArtistOrAdminACL(_projectId, this.updateProjectArtistName.selector)
        onlyNonEmptyString(_projectArtistName)
    {
        projects[_projectId].artist = _projectArtistName;
        emit ProjectUpdated(_projectId, FIELD_PROJECT_ARTIST_NAME);
    }

    /**
     * @notice Updates artist secondary market royalties for project
     * `_projectId` to be `_secondMarketRoyalty` percent.
     * This DOES NOT include the secondary market royalty percentages collected
     * by Art Blocks; this is only the total percentage of royalties that will
     * be split to artist and additionalSecondaryPayee.
     * @param _projectId Project ID.
     * @param _secondMarketRoyalty Percent of secondary sales revenue that will
     * be split to artist and additionalSecondaryPayee. This must be less than
     * or equal to ARTIST_MAX_SECONDARY_ROYALTY_PERCENTAGE percent.
     */
    function updateProjectSecondaryMarketRoyaltyPercentage(
        uint256 _projectId,
        uint256 _secondMarketRoyalty
    ) external onlyArtist(_projectId) {
        require(
            _secondMarketRoyalty <= ARTIST_MAX_SECONDARY_ROYALTY_PERCENTAGE,
            "Max of ARTIST_MAX_SECONDARY_ROYALTY_PERCENTAGE percent"
        );
        projectIdToFinancials[_projectId]
            .secondaryMarketRoyaltyPercentage = uint8(_secondMarketRoyalty);
        emit ProjectUpdated(
            _projectId,
            FIELD_PROJECT_SECONDARY_MARKET_ROYALTY_PERCENTAGE
        );
    }

    /**
     * @notice Updates description of project `_projectId`.
     * Only artist may call when unlocked, only admin may call when locked.
     * @param _projectId Project ID.
     * @param _projectDescription New project description.
     */
    function updateProjectDescription(
        uint256 _projectId,
        string memory _projectDescription
    ) external {
        // checks
        require(
            _projectUnlocked(_projectId)
                ? msg.sender == projectIdToFinancials[_projectId].artistAddress
                : adminACLAllowed(
                    msg.sender,
                    address(this),
                    this.updateProjectDescription.selector
                ),
            "Only artist when unlocked, owner when locked"
        );
        // effects
        projects[_projectId].description = _projectDescription;
        emit ProjectUpdated(_projectId, FIELD_PROJECT_DESCRIPTION);
    }

    /**
     * @notice Updates website of project `_projectId` to be `_projectWebsite`.
     * @param _projectId Project ID.
     * @param _projectWebsite New project website.
     * @dev It is intentionally allowed for this to be set to the empty string.
     */
    function updateProjectWebsite(
        uint256 _projectId,
        string memory _projectWebsite
    ) external onlyArtist(_projectId) {
        projects[_projectId].website = _projectWebsite;
        emit ProjectUpdated(_projectId, FIELD_PROJECT_WEBSITE);
    }

    /**
     * @notice Updates license for project `_projectId`.
     * @param _projectId Project ID.
     * @param _projectLicense New project license.
     */
    function updateProjectLicense(
        uint256 _projectId,
        string memory _projectLicense
    )
        external
        onlyUnlocked(_projectId)
        onlyArtistOrAdminACL(_projectId, this.updateProjectLicense.selector)
        onlyNonEmptyString(_projectLicense)
    {
        projects[_projectId].license = _projectLicense;
        emit ProjectUpdated(_projectId, FIELD_PROJECT_LICENSE);
    }

    /**
     * @notice Updates maximum invocations for project `_projectId` to
     * `_maxInvocations`. Maximum invocations may only be decreased by the
     * artist, and must be greater than or equal to current invocations.
     * New projects are created with maximum invocations of 1 million by
     * default.
     * @param _projectId Project ID.
     * @param _maxInvocations New maximum invocations.
     */
    function updateProjectMaxInvocations(
        uint256 _projectId,
        uint24 _maxInvocations
    ) external onlyArtist(_projectId) {
        // CHECKS
        Project storage project = projects[_projectId];
        uint256 _invocations = project.invocations;
        require(
            (_maxInvocations < project.maxInvocations),
            "maxInvocations may only be decreased"
        );
        require(
            _maxInvocations >= _invocations,
            "Only max invocations gte current invocations"
        );
        // EFFECTS
        project.maxInvocations = _maxInvocations;
        emit ProjectUpdated(_projectId, FIELD_PROJECT_MAX_INVOCATIONS);

        // register completed timestamp if action completed the project
        if (_maxInvocations == _invocations) {
            _completeProject(_projectId);
        }
    }

    /**
     * @notice Adds a script to project `_projectId`.
     * @param _projectId Project to be updated.
     * @param _script Script to be added.
     */
    function addProjectScript(uint256 _projectId, string memory _script)
        external
        onlyUnlocked(_projectId)
        onlyArtistOrAdminACL(_projectId, this.addProjectScript.selector)
        onlyNonEmptyString(_script)
    {
        Project storage project = projects[_projectId];
        // store script in contract bytecode
        project.scriptBytecodeAddresses[project.scriptCount] = _script
            .writeToBytecode();
        project.scriptCount = project.scriptCount + 1;
        emit ProjectUpdated(_projectId, FIELD_PROJECT_SCRIPT);
    }

    /**
     * @notice Updates script for project `_projectId` at script ID `_scriptId`.
     * @param _projectId Project to be updated.
     * @param _scriptId Script ID to be updated.
     * @param _script The updated script value.
     */
    function updateProjectScript(
        uint256 _projectId,
        uint256 _scriptId,
        string memory _script
    )
        external
        onlyUnlocked(_projectId)
        onlyArtistOrAdminACL(_projectId, this.updateProjectScript.selector)
        onlyNonEmptyString(_script)
    {
        Project storage project = projects[_projectId];
        require(_scriptId < project.scriptCount, "scriptId out of range");
        // purge old contract bytecode contract from the blockchain state
        project.scriptBytecodeAddresses[_scriptId].purgeBytecode();
        // store script in contract bytecode, replacing reference address from
        // the contract that no longer exists with the newly created one
        project.scriptBytecodeAddresses[_scriptId] = _script.writeToBytecode();
        emit ProjectUpdated(_projectId, FIELD_PROJECT_SCRIPT);
    }

    /**
     * @notice Removes last script from project `_projectId`.
     * @param _projectId Project to be updated.
     */
    function removeProjectLastScript(uint256 _projectId)
        external
        onlyUnlocked(_projectId)
        onlyArtistOrAdminACL(_projectId, this.removeProjectLastScript.selector)
    {
        Project storage project = projects[_projectId];
        require(project.scriptCount > 0, "there are no scripts to remove");
<<<<<<< HEAD
        // purge old contract bytecode contract from the blockchain state
        project.scriptBytecodeAddresses[project.scriptCount - 1].purgeBytecode();
        // delete reference to contract address that no longer exists
        delete project.scriptBytecodeAddresses[project.scriptCount - 1];
        project.scriptCount = project.scriptCount - 1;
=======
        delete project.scripts[project.scriptCount - 1];
        unchecked {
            project.scriptCount = project.scriptCount - 1;
        }
>>>>>>> fe2e169b
        emit ProjectUpdated(_projectId, FIELD_PROJECT_SCRIPT);
    }

    /**
     * @notice Updates script type for project `_projectId`.
     * @param _projectId Project to be updated.
     * @param _scriptTypeAndVersion Script type and version e.g. "p5js@1.0.0",
     * as bytes32 encoded string.
     */
    function updateProjectScriptType(
        uint256 _projectId,
        bytes32 _scriptTypeAndVersion
    )
        external
        onlyUnlocked(_projectId)
        onlyArtistOrAdminACL(_projectId, this.updateProjectScriptType.selector)
    {
        Project storage project = projects[_projectId];
        // require exactly one @ symbol in _scriptTypeAndVersion
        require(
            _scriptTypeAndVersion.containsExactCharacterQty(
                AT_CHARACTER_CODE,
                uint8(1)
            ),
            "must contain exactly one @"
        );
        project.scriptTypeAndVersion = _scriptTypeAndVersion;
        emit ProjectUpdated(_projectId, FIELD_PROJECT_SCRIPT_TYPE);
    }

    /**
     * @notice Updates project's aspect ratio.
     * @param _projectId Project to be updated.
     * @param _aspectRatio Aspect ratio to be set. Intended to be string in the
     * format of a decimal, e.g. "1" for square, "1.77777778" for 16:9, etc.,
     * allowing for a maximum of 10 digits and one (optional) decimal separator.
     */
    function updateProjectAspectRatio(
        uint256 _projectId,
        string memory _aspectRatio
    )
        external
        onlyUnlocked(_projectId)
        onlyArtistOrAdminACL(_projectId, this.updateProjectAspectRatio.selector)
        onlyNonEmptyString(_aspectRatio)
    {
        // Perform more detailed input validation for aspect ratio.
        bytes memory aspectRatioBytes = bytes(_aspectRatio);
        uint256 bytesLength = aspectRatioBytes.length;
        require(bytesLength <= 11, "Aspect ratio format too long");
        bool hasSeenDecimalSeparator = false;
        bool hasSeenNumber = false;
        for (uint256 i; i < bytesLength; i++) {
            bytes1 character = aspectRatioBytes[i];
            // Allow as many #s as desired.
            if (character >= 0x30 && character <= 0x39) {
                // 9-0
                // We need to ensure there is at least 1 `9-0` occurrence.
                hasSeenNumber = true;
                continue;
            }
            if (character == 0x2E) {
                // .
                // Allow no more than 1 `.` occurrence.
                if (!hasSeenDecimalSeparator) {
                    hasSeenDecimalSeparator = true;
                    continue;
                }
            }
            revert("Improperly formatted aspect ratio");
        }
        require(hasSeenNumber, "Aspect ratio has no numbers");

        projects[_projectId].aspectRatio = _aspectRatio;
        emit ProjectUpdated(_projectId, FIELD_PROJECT_ASPECT_RATIO);
    }

    /**
     * @notice Updates base URI for project `_projectId` to `_newBaseURI`.
     * This is the controlling base URI for all tokens in the project. The
     * contract-level defaultBaseURI is only used when initializing new
     * projects.
     * @param _projectId Project to be updated.
     * @param _newBaseURI New base URI.
     */
    function updateProjectBaseURI(uint256 _projectId, string memory _newBaseURI)
        external
        onlyArtist(_projectId)
        onlyNonEmptyString(_newBaseURI)
    {
        projects[_projectId].projectBaseURI = _newBaseURI;
        emit ProjectUpdated(_projectId, FIELD_PROJECT_BASE_URI);
    }

    /**
     * @notice Updates default base URI to `_defaultBaseURI`. The
     * contract-level defaultBaseURI is only used when initializing new
     * projects. Token URIs are determined by their project's `projectBaseURI`.
     * @param _defaultBaseURI New default base URI.
     */
    function updateDefaultBaseURI(string memory _defaultBaseURI)
        external
        onlyAdminACL(this.updateDefaultBaseURI.selector)
        onlyNonEmptyString(_defaultBaseURI)
    {
        _updateDefaultBaseURI(_defaultBaseURI);
    }

    /**
     * @notice Next project ID to be created on this contract.
     * @return uint256 Next project ID.
     */
    function nextProjectId() external view returns (uint256) {
        return _nextProjectId;
    }

    /**
     * @notice Returns token hash for token ID `_tokenId`. Returns null if hash
     * has not been set.
     * @param _tokenId Token ID to be queried.
     * @return bytes32 Token hash.
     * @dev token hash is the keccak256 hash of the stored hash seed
     */
    function tokenIdToHash(uint256 _tokenId) external view returns (bytes32) {
        bytes12 _hashSeed = _ownersAndHashSeeds[_tokenId].hashSeed;
        if (_hashSeed == 0) {
            return 0;
        }
        return keccak256(abi.encode(_hashSeed));
    }

    /**
     * @notice View function returning Art Blocks portion of primary sales, in
     * percent.
     * @return uint256 Art Blocks portion of primary sales, in percent.
     */
    function artblocksPrimarySalesPercentage() external view returns (uint256) {
        return _artblocksPrimarySalesPercentage;
    }

    /**
     * @notice View function returning Artist's address for project
     * `_projectId`.
     * @param _projectId Project ID to be queried.
     * @return address Artist's address.
     */
    function projectIdToArtistAddress(uint256 _projectId)
        external
        view
        returns (address payable)
    {
        return projectIdToFinancials[_projectId].artistAddress;
    }

    /**
     * @notice View function returning Artist's secondary market royalty
     * percentage for project `_projectId`.
     * This does not include Art Blocks portion of secondary market royalties.
     * @param _projectId Project ID to be queried.
     * @return uint256 Artist's secondary market royalty percentage.
     */
    function projectIdToSecondaryMarketRoyaltyPercentage(uint256 _projectId)
        external
        view
        returns (uint256)
    {
        return
            projectIdToFinancials[_projectId].secondaryMarketRoyaltyPercentage;
    }

    /**
     * @notice View function returning Artist's additional payee address for
     * primary sales, for project `_projectId`.
     * @param _projectId Project ID to be queried.
     * @return address Artist's additional payee address for primary sales.
     */
    function projectIdToAdditionalPayeePrimarySales(uint256 _projectId)
        external
        view
        returns (address payable)
    {
        return projectIdToFinancials[_projectId].additionalPayeePrimarySales;
    }

    /**
     * @notice View function returning Artist's additional payee primary sales
     * percentage, for project `_projectId`.
     * @param _projectId Project ID to be queried.
     * @return uint256 Artist's additional payee primary sales percentage.
     */
    function projectIdToAdditionalPayeePrimarySalesPercentage(
        uint256 _projectId
    ) external view returns (uint256) {
        return
            projectIdToFinancials[_projectId]
                .additionalPayeePrimarySalesPercentage;
    }

    /**
     * @notice View function returning Artist's additional payee address for
     * secondary sales, for project `_projectId`.
     * @param _projectId Project ID to be queried.
     * @return address payable Artist's additional payee address for secondary
     * sales.
     */
    function projectIdToAdditionalPayeeSecondarySales(uint256 _projectId)
        external
        view
        returns (address payable)
    {
        return projectIdToFinancials[_projectId].additionalPayeeSecondarySales;
    }

    /**
     * @notice View function returning Artist's additional payee secondary
     * sales percentage, for project `_projectId`.
     * @param _projectId Project ID to be queried.
     * @return uint256 Artist's additional payee secondary sales percentage.
     */
    function projectIdToAdditionalPayeeSecondarySalesPercentage(
        uint256 _projectId
    ) external view returns (uint256) {
        return
            projectIdToFinancials[_projectId]
                .additionalPayeeSecondarySalesPercentage;
    }

    /**
     * @notice Returns project details for project `_projectId`.
     * @param _projectId Project to be queried.
     * @return projectName Name of project
     * @return artist Artist of project
     * @return description Project description
     * @return website Project website
     * @return license Project license
     * @dev this function was named projectDetails prior to V3 core contract.
     */
    function projectDetails(uint256 _projectId)
        external
        view
        returns (
            string memory projectName,
            string memory artist,
            string memory description,
            string memory website,
            string memory license
        )
    {
        Project storage project = projects[_projectId];
        projectName = project.name;
        artist = project.artist;
        description = project.description;
        website = project.website;
        license = project.license;
    }

    /**
     * @notice Returns project state data for project `_projectId`.
     * @param _projectId Project to be queried
     * @return invocations Current number of invocations
     * @return maxInvocations Maximum allowed invocations
     * @return active Boolean representing if project is currently active
     * @return paused Boolean representing if project is paused
     * @return completedTimestamp zero if project not complete, otherwise
     * timestamp of project completion.
     * @return locked Boolean representing if project is locked
     * @dev price and currency info are located on minter contracts
     */
    function projectStateData(uint256 _projectId)
        external
        view
        returns (
            uint256 invocations,
            uint256 maxInvocations,
            bool active,
            bool paused,
            uint256 completedTimestamp,
            bool locked
        )
    {
        Project storage project = projects[_projectId];
        invocations = project.invocations;
        maxInvocations = project.maxInvocations;
        active = project.active;
        paused = project.paused;
        completedTimestamp = project.completedTimestamp;
        locked = !_projectUnlocked(_projectId);
    }

    /**
     * @notice Returns artist payment information for project `_projectId`.
     * @param _projectId Project to be queried
     * @return artistAddress Project Artist's address
     * @return additionalPayeePrimarySales Additional payee address for primary
     * sales
     * @return additionalPayeePrimarySalesPercentage Percentage of artist revenue
     * to be sent to the additional payee address for primary sales
     * @return additionalPayeeSecondarySales Additional payee address for secondary
     * sales royalties
     * @return additionalPayeeSecondarySalesPercentage Percentage of artist revenue
     * to be sent to the additional payee address for secondary sales royalties
     * @return secondaryMarketRoyaltyPercentage Royalty percentage to be sent to
     * combination of artist and additional payee. This does not include the
     * platform's percentage of secondary sales royalties, which is defined by
     * `artblocksSecondarySalesBPS`.
     */
    function projectArtistPaymentInfo(uint256 _projectId)
        external
        view
        returns (
            address artistAddress,
            address additionalPayeePrimarySales,
            uint256 additionalPayeePrimarySalesPercentage,
            address additionalPayeeSecondarySales,
            uint256 additionalPayeeSecondarySalesPercentage,
            uint256 secondaryMarketRoyaltyPercentage
        )
    {
        ProjectFinance storage projectFinance = projectIdToFinancials[
            _projectId
        ];
        artistAddress = projectFinance.artistAddress;
        additionalPayeePrimarySales = projectFinance
            .additionalPayeePrimarySales;
        additionalPayeePrimarySalesPercentage = projectFinance
            .additionalPayeePrimarySalesPercentage;
        additionalPayeeSecondarySales = projectFinance
            .additionalPayeeSecondarySales;
        additionalPayeeSecondarySalesPercentage = projectFinance
            .additionalPayeeSecondarySalesPercentage;
        secondaryMarketRoyaltyPercentage = projectFinance
            .secondaryMarketRoyaltyPercentage;
    }

    /**
     * @notice Returns script information for project `_projectId`.
     * @param _projectId Project to be queried.
     * @return scriptTypeAndVersion Project's script type and version
     * (e.g. "p5js(atSymbol)1.0.0")
     * @return aspectRatio Aspect ratio of project (e.g. "1" for square,
     * "1.77777778" for 16:9, etc.)
     * @return scriptCount Count of scripts for project
     */
    function projectScriptDetails(uint256 _projectId)
        external
        view
        returns (
            string memory scriptTypeAndVersion,
            string memory aspectRatio,
            uint256 scriptCount
        )
    {
        Project storage project = projects[_projectId];
        scriptTypeAndVersion = project.scriptTypeAndVersion.toString();
        aspectRatio = project.aspectRatio;
        scriptCount = project.scriptCount;
    }

    /**
     * @notice Returns address with bytecode containing project script for
     * project `_projectId` at script index `_index`.
     */
    function projectScriptBytecodeAddressByIndex(
        uint256 _projectId,
        uint256 _index
    ) external view returns (address) {
        return projects[_projectId].scriptBytecodeAddresses[_index];
    }

    /**
     * @notice Returns script for project `_projectId` at script index `_index`.
     * @param _projectId Project to be queried.
     * @param _index Index of script to be queried.
     */
    function projectScriptByIndex(uint256 _projectId, uint256 _index)
        external
        view
        returns (string memory)
    {
        Project storage project = projects[_projectId];
        // If trying to access an out-of-index script, return the empty string.
        if (_index >= project.scriptCount) {
            return "";
        }
        return project.scriptBytecodeAddresses[_index].readFromBytecode();
    }

    /**
     * @notice Returns base URI for project `_projectId`.
     * @param _projectId Project to be queried.
     * @return projectBaseURI Base URI for project
     */
    function projectURIInfo(uint256 _projectId)
        external
        view
        returns (string memory projectBaseURI)
    {
        projectBaseURI = projects[_projectId].projectBaseURI;
    }

    /**
     * @notice Backwards-compatible (pre-V3) function returning if `_minter` is
     * minterContract.
     * @param _minter Address to be queried.
     * @return bool Boolean representing if `_minter` is minterContract.
     */
    function isMintWhitelisted(address _minter) external view returns (bool) {
        return (minterContract == _minter);
    }

    /**
     * @notice Gets qty of randomizers in history of all randomizers used by
     * this core contract. If a randomizer is switched away from then back to,
     * it will show up in the history twice.
     * @return randomizerHistoryCount Count of randomizers in history
     */
    function numHistoricalRandomizers() external view returns (uint256) {
        return _historicalRandomizerAddresses.length;
    }

    /**
     * @notice Gets address of randomizer at index `_index` in history of all
     * randomizers used by this core contract. Index is zero-based.
     * @param _index Historical index of randomizer to be queried.
     * @return randomizerAddress Address of randomizer at index `_index`.
     * @dev If a randomizer is switched away from and then switched back to, it
     * will show up in the history twice.
     */
    function getHistoricalRandomizerAt(uint256 _index)
        external
        view
        returns (address)
    {
        require(
            _index < _historicalRandomizerAddresses.length,
            "Index out of bounds"
        );
        return _historicalRandomizerAddresses[_index];
    }

    /**
     * @notice Backwards-compatible (pre-V3) function returning Art Blocks
     * primary sales payment address (now called artblocksPrimarySalesAddress).
     * @return address payable Art Blocks primary sales payment address
     */
    function artblocksAddress() external view returns (address payable) {
        return artblocksPrimarySalesAddress;
    }

    /**
     * @notice Backwards-compatible (pre-V3) function returning Art Blocks
     * primary sales percentage (now called artblocksPrimarySalesPercentage).
     * @return uint256 Art Blocks primary sales percentage
     */
    function artblocksPercentage() external view returns (uint256) {
        return _artblocksPrimarySalesPercentage;
    }

    /**
     * @notice Backwards-compatible (pre-V3) function.
     * Gets artist + artist's additional payee royalty data for token ID
     `_tokenId`.
     * WARNING: Does not include Art Blocks portion of royalties.
     * @param _tokenId Token ID to be queried.
     * @return artistAddress Artist's payment address
     * @return additionalPayee Additional payee's payment address
     * @return additionalPayeePercentage Percentage of artist revenue
     * to be sent to the additional payee's address
     * @return royaltyFeeByID Total royalty percentage to be sent to
     * combination of artist and additional payee
     * @dev Does not include Art Blocks portion of royalties.
     */
    function getRoyaltyData(uint256 _tokenId)
        external
        view
        returns (
            address artistAddress,
            address additionalPayee,
            uint256 additionalPayeePercentage,
            uint256 royaltyFeeByID
        )
    {
        uint256 projectId = tokenIdToProjectId(_tokenId);
        ProjectFinance storage projectFinance = projectIdToFinancials[
            projectId
        ];
        artistAddress = projectFinance.artistAddress;
        additionalPayee = projectFinance.additionalPayeeSecondarySales;
        additionalPayeePercentage = projectFinance
            .additionalPayeeSecondarySalesPercentage;
        royaltyFeeByID = projectFinance.secondaryMarketRoyaltyPercentage;
    }

    /**
     * @notice Gets royalty Basis Points (BPS) for token ID `_tokenId`.
     * This conforms to the IManifold interface designated in the Royalty
     * Registry's RoyaltyEngineV1.sol contract.
     * ref: https://github.com/manifoldxyz/royalty-registry-solidity
     * @param _tokenId Token ID to be queried.
     * @return recipients Array of royalty payment recipients
     * @return bps Array of Basis Points (BPS) allocated to each recipient,
     * aligned by index.
     * @dev reverts if invalid _tokenId
     * @dev only returns recipients that have a non-zero BPS allocation
     */
    function getRoyalties(uint256 _tokenId)
        external
        view
        onlyValidTokenId(_tokenId)
        returns (address payable[] memory recipients, uint256[] memory bps)
    {
        // initialize arrays with maximum potential length
        recipients = new address payable[](3);
        bps = new uint256[](3);

        uint256 projectId = tokenIdToProjectId(_tokenId);
        ProjectFinance storage projectFinance = projectIdToFinancials[
            projectId
        ];
        // load values into memory
        uint256 royaltyPercentageForArtistAndAdditional = projectFinance
            .secondaryMarketRoyaltyPercentage;
        uint256 additionalPayeePercentage = projectFinance
            .additionalPayeeSecondarySalesPercentage;
        // calculate BPS = percentage * 100
        uint256 artistBPS = (ONE_HUNDRED - additionalPayeePercentage) *
            royaltyPercentageForArtistAndAdditional;

        uint256 additionalBPS = additionalPayeePercentage *
            royaltyPercentageForArtistAndAdditional;
        uint256 artblocksBPS = artblocksSecondarySalesBPS;
        // populate arrays
        uint256 payeeCount;
        if (artistBPS > 0) {
            recipients[payeeCount] = projectFinance.artistAddress;
            bps[payeeCount++] = artistBPS;
        }
        if (additionalBPS > 0) {
            recipients[payeeCount] = projectFinance
                .additionalPayeeSecondarySales;
            bps[payeeCount++] = additionalBPS;
        }
        if (artblocksBPS > 0) {
            recipients[payeeCount] = artblocksSecondarySalesAddress;
            bps[payeeCount++] = artblocksBPS;
        }
        // trim arrays if necessary
        if (3 > payeeCount) {
            assembly {
                let decrease := sub(3, payeeCount)
                mstore(recipients, sub(mload(recipients), decrease))
                mstore(bps, sub(mload(bps), decrease))
            }
        }
        return (recipients, bps);
    }

    /**
     * @notice View function that returns appropriate revenue splits between
     * different Art Blocks, Artist, and Artist's additional primary sales
     * payee given a sale price of `_price` on project `_projectId`.
     * This always returns three revenue amounts and three addresses, but if a
     * revenue is zero for either Artist or additional payee, the corresponding
     * address returned will also be null (for gas optimization).
     * Does not account for refund if user overpays for a token (minter should
     * handle a refund of the difference, if appropriate).
     * Some minters may have alternative methods of splitting payments, in
     * which case they should implement their own payment splitting logic.
     * @param _projectId Project ID to be queried.
     * @param _price Sale price of token.
     * @return artblocksRevenue_ amount of revenue to be sent to Art Blocks
     * @return artblocksAddress_ address to send Art Blocks revenue to
     * @return artistRevenue_ amount of revenue to be sent to Artist
     * @return artistAddress_ address to send Artist revenue to. Will be null
     * if no revenue is due to artist (gas optimization).
     * @return additionalPayeePrimaryRevenue_ amount of revenue to be sent to
     * additional payee for primary sales
     * @return additionalPayeePrimaryAddress_ address to send Artist's
     * additional payee for primary sales revenue to. Will be null if no
     * revenue is due to additional payee for primary sales (gas optimization).
     * @dev this always returns three addresses and three revenues, but if the
     * revenue is zero, the corresponding address will be address(0). It is up
     * to the contract performing the revenue split to handle this
     * appropriately.
     */
    function getPrimaryRevenueSplits(uint256 _projectId, uint256 _price)
        external
        view
        returns (
            uint256 artblocksRevenue_,
            address payable artblocksAddress_,
            uint256 artistRevenue_,
            address payable artistAddress_,
            uint256 additionalPayeePrimaryRevenue_,
            address payable additionalPayeePrimaryAddress_
        )
    {
        ProjectFinance storage projectFinance = projectIdToFinancials[
            _projectId
        ];
        // calculate revenues
        artblocksRevenue_ =
            (_price * uint256(_artblocksPrimarySalesPercentage)) /
            ONE_HUNDRED;
        uint256 projectFunds;
        unchecked {
            // artblocksRevenue_ is always <=25, so guaranteed to never underflow
            projectFunds = _price - artblocksRevenue_;
        }
        additionalPayeePrimaryRevenue_ =
            (projectFunds *
                projectFinance.additionalPayeePrimarySalesPercentage) /
            ONE_HUNDRED;
        unchecked {
            // projectIdToAdditionalPayeePrimarySalesPercentage is always
            // <=100, so guaranteed to never underflow
            artistRevenue_ = projectFunds - additionalPayeePrimaryRevenue_;
        }
        // set addresses from storage
        artblocksAddress_ = artblocksPrimarySalesAddress;
        if (artistRevenue_ > 0) {
            artistAddress_ = projectFinance.artistAddress;
        }
        if (additionalPayeePrimaryRevenue_ > 0) {
            additionalPayeePrimaryAddress_ = projectFinance
                .additionalPayeePrimarySales;
        }
    }

    /**
     * @notice Backwards-compatible (pre-V3) getter returning contract admin
     * @return address Address of contract admin (same as owner)
     */
    function admin() external view returns (address) {
        return owner();
    }

    /**
     * @notice Gets the project ID for a given `_tokenId`.
     * @param _tokenId Token ID to be queried.
     * @return _projectId Project ID for given `_tokenId`.
     */
    function tokenIdToProjectId(uint256 _tokenId)
        public
        pure
        returns (uint256 _projectId)
    {
        return _tokenId / ONE_MILLION;
    }

    /**
     * @notice Convenience function that returns whether `_sender` is allowed
     * to call function with selector `_selector` on contract `_contract`, as
     * determined by this contract's current Admin ACL contract. Expected use
     * cases include minter contracts checking if caller is allowed to call
     * admin-gated functions on minter contracts.
     * @param _sender Address of the sender calling function with selector
     * `_selector` on contract `_contract`.
     * @param _contract Address of the contract being called by `_sender`.
     * @param _selector Function selector of the function being called by
     * `_sender`.
     * @return bool Whether `_sender` is allowed to call function with selector
     * `_selector` on contract `_contract`.
     * @dev assumes the Admin ACL contract is the owner of this contract, which
     * is expected to always be true.
     * @dev adminACLContract is expected to either be null address (if owner
     * has renounced ownership), or conform to IAdminACLV0 interface. Check for
     * null address first to avoid revert when admin has renounced ownership.
     */
    function adminACLAllowed(
        address _sender,
        address _contract,
        bytes4 _selector
    ) public returns (bool) {
        return
            owner() != address(0) &&
            adminACLContract.allowed(_sender, _contract, _selector);
    }

    /**
     * @notice Returns contract owner. Set to deployer's address by default on
     * contract deployment.
     * @return address Address of contract owner.
     * @dev ref: https://docs.openzeppelin.com/contracts/4.x/api/access#Ownable
     * @dev owner role was called `admin` prior to V3 core contract
     */
    function owner()
        public
        view
        override(Ownable, IGenArt721CoreContractV3)
        returns (address)
    {
        return Ownable.owner();
    }

    /**
     * @notice Gets token URI for token ID `_tokenId`.
     * @param _tokenId Token ID to be queried.
     * @return string URI of token ID `_tokenId`.
     * @dev token URIs are the concatenation of the project base URI and the
     * token ID.
     */
    function tokenURI(uint256 _tokenId)
        public
        view
        override
        onlyValidTokenId(_tokenId)
        returns (string memory)
    {
        string memory _projectBaseURI = projects[tokenIdToProjectId(_tokenId)]
            .projectBaseURI;
        return string.concat(_projectBaseURI, _tokenId.toString());
    }

    /**
     * @dev See {IERC165-supportsInterface}.
     */
    function supportsInterface(bytes4 interfaceId)
        public
        view
        virtual
        override
        returns (bool)
    {
        return
            interfaceId == type(IManifold).interfaceId ||
            super.supportsInterface(interfaceId);
    }

    /**
     * @notice Forbids new projects from being created
     * @dev only performs operation and emits event if contract is not already
     * forbidding new projects.
     */
    function _forbidNewProjects() internal {
        if (!newProjectsForbidden) {
            newProjectsForbidden = true;
            emit PlatformUpdated(FIELD_NEW_PROJECTS_FORBIDDEN);
        }
    }

    /**
     * @notice Transfers ownership of the contract to a new account (`newOwner`).
     * Internal function without access restriction.
     * @param newOwner New owner.
     * @dev owner role was called `admin` prior to V3 core contract.
     * @dev Overrides and wraps OpenZeppelin's _transferOwnership function to
     * also update adminACLContract for improved introspection.
     */
    function _transferOwnership(address newOwner) internal override {
        Ownable._transferOwnership(newOwner);
        adminACLContract = IAdminACLV0(newOwner);
    }

    /**
     * @notice Updates Art Blocks payment address to `_artblocksPrimarySalesAddress`.
     * @param _artblocksPrimarySalesAddress New Art Blocks payment address.
     * @dev Note that this method does not check that the input address is
     * not `address(0)`, as it is expected that callers of this method should
     * perform input validation where applicable.
     */
    function _updateArtblocksPrimarySalesAddress(
        address _artblocksPrimarySalesAddress
    ) internal {
        artblocksPrimarySalesAddress = payable(_artblocksPrimarySalesAddress);
        emit PlatformUpdated(FIELD_ARTBLOCKS_PRIMARY_SALES_ADDRESS);
    }

    /**
     * @notice Updates Art Blocks secondary sales royalty payment address to
     * `_artblocksSecondarySalesAddress`.
     * @param _artblocksSecondarySalesAddress New Art Blocks secondary sales
     * payment address.
     * @dev Note that this method does not check that the input address is
     * not `address(0)`, as it is expected that callers of this method should
     * perform input validation where applicable.
     */
    function _updateArtblocksSecondarySalesAddress(
        address _artblocksSecondarySalesAddress
    ) internal {
        artblocksSecondarySalesAddress = payable(
            _artblocksSecondarySalesAddress
        );
        emit PlatformUpdated(FIELD_ARTBLOCKS_SECONDARY_SALES_ADDRESS);
    }

    /**
     * @notice Updates randomizer address to `_randomizerAddress`.
     * @param _randomizerAddress New randomizer address.
     * @dev Note that this method does not check that the input address is
     * not `address(0)`, as it is expected that callers of this method should
     * perform input validation where applicable.
     */
    function _updateRandomizerAddress(address _randomizerAddress) internal {
        randomizerContract = IRandomizerV2(_randomizerAddress);
        // populate historical randomizer array
        _historicalRandomizerAddresses.push(_randomizerAddress);
        emit PlatformUpdated(FIELD_RANDOMIZER_ADDRESS);
    }

    /**
     * @notice Updates default base URI to `_defaultBaseURI`.
     * When new projects are added, their `projectBaseURI` is automatically
     * initialized to `_defaultBaseURI`.
     * @param _defaultBaseURI New default base URI.
     * @dev Note that this method does not check that the input string is not
     * the empty string, as it is expected that callers of this method should
     * perform input validation where applicable.
     */
    function _updateDefaultBaseURI(string memory _defaultBaseURI) internal {
        defaultBaseURI = _defaultBaseURI;
        emit PlatformUpdated(FIELD_DEFAULT_BASE_URI);
    }

    /**
     * @notice Internal function to complete a project.
     * @param _projectId Project ID to be completed.
     */
    function _completeProject(uint256 _projectId) internal {
        projects[_projectId].completedTimestamp = uint64(block.timestamp);
        emit ProjectUpdated(_projectId, FIELD_PROJECT_COMPLETED);
    }

    /**
     * @notice Internal function that returns whether a project is unlocked.
     * Projects automatically lock four weeks after they are completed.
     * Projects are considered completed when they have been invoked the
     * maximum number of times.
     * @param _projectId Project ID to be queried.
     * @return bool true if project is unlocked, false otherwise.
     * @param _projectId Project ID to check.
     * @dev This also enforces that the `_projectId` passed in is valid.
     */
    function _projectUnlocked(uint256 _projectId)
        internal
        view
        onlyValidProjectId(_projectId)
        returns (bool)
    {
        uint256 projectCompletedTimestamp = projects[_projectId]
            .completedTimestamp;
        bool projectOpen = projectCompletedTimestamp == 0;
        return
            projectOpen ||
            (block.timestamp - projectCompletedTimestamp <
                FOUR_WEEKS_IN_SECONDS);
    }
}<|MERGE_RESOLUTION|>--- conflicted
+++ resolved
@@ -1058,18 +1058,13 @@
     {
         Project storage project = projects[_projectId];
         require(project.scriptCount > 0, "there are no scripts to remove");
-<<<<<<< HEAD
         // purge old contract bytecode contract from the blockchain state
         project.scriptBytecodeAddresses[project.scriptCount - 1].purgeBytecode();
         // delete reference to contract address that no longer exists
-        delete project.scriptBytecodeAddresses[project.scriptCount - 1];
-        project.scriptCount = project.scriptCount - 1;
-=======
         delete project.scripts[project.scriptCount - 1];
         unchecked {
             project.scriptCount = project.scriptCount - 1;
         }
->>>>>>> fe2e169b
         emit ProjectUpdated(_projectId, FIELD_PROJECT_SCRIPT);
     }
 
