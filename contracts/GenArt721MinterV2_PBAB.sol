<<<<<<< HEAD
pragma solidity ^0.5.0;

import "./libs/SafeMath.sol";
import "./libs/Strings.sol";

interface GenArt721CoreV2 {
=======
import "./libs/SafeMath.sol";
import "./libs/Strings.sol";

pragma solidity ^0.5.0;

interface GenArt721CoreContract {
>>>>>>> 7ab58c2b
  function isWhitelisted(address sender) external view returns (bool);
  function projectIdToCurrencySymbol(uint256 _projectId) external view returns (string memory);
  function projectIdToCurrencyAddress(uint256 _projectId) external view returns (address);
  function projectIdToArtistAddress(uint256 _projectId) external view returns (address payable);
  function projectIdToPricePerTokenInWei(uint256 _projectId) external view returns (uint256);
  function projectIdToAdditionalPayee(uint256 _projectId) external view returns (address payable);
  function projectIdToAdditionalPayeePercentage(uint256 _projectId) external view returns (uint256);
<<<<<<< HEAD
  function renderProviderAddress() external view returns (address payable);
  function renderProviderPercentage() external view returns (uint256);
=======
  function projectTokenInfo(uint256 _projectId) external view returns (address, uint256, uint256, uint256, bool, address, uint256, string memory, address);
  function artblocksAddress() external view returns (address payable);
  function artblocksPercentage() external view returns (uint256);
>>>>>>> 7ab58c2b
  function mint(address _to, uint256 _projectId, address _by) external returns (uint256 tokenId);
}

interface ERC20 {
  function balanceOf(address _owner) external view returns (uint balance);
  function transferFrom(address _from, address _to, uint _value) external returns (bool success);
  function allowance(address _owner, address _spender) external view returns (uint remaining);
}

interface BonusContract {
  function triggerBonus(address _to) external returns (bool);
  function bonusIsActive() external view returns (bool);
}

contract GenArt721MinterV2_PBAB {
  using SafeMath for uint256;

  GenArt721CoreV2 public genArtCoreContract;

  uint256 constant ONE_MILLION = 1_000_000;

  address payable public ownerAddress;
  uint256 public ownerPercentage;

  mapping(uint256 => bool) public projectIdToBonus;
  mapping(uint256 => address) public projectIdToBonusContractAddress;
  mapping(uint256 => bool) public contractFilterProject;
  mapping(address => mapping (uint256 => uint256)) public projectMintCounter;
  mapping(uint256 => uint256) public projectMintLimit;
  mapping(uint256 => bool) public projectMaxHasBeenInvoked;
  mapping(uint256 => uint256) public projectMaxInvocations;

  constructor(address _genArt721Address) public {
    genArtCoreContract=GenArt721CoreV2(_genArt721Address);
  }

  function getYourBalanceOfProjectERC20(uint256 _projectId) public view returns (uint256){
    uint256 balance = ERC20(genArtCoreContract.projectIdToCurrencyAddress(_projectId)).balanceOf(msg.sender);
    return balance;
  }

  function checkYourAllowanceOfProjectERC20(uint256 _projectId) public view returns (uint256){
    uint256 remaining = ERC20(genArtCoreContract.projectIdToCurrencyAddress(_projectId)).allowance(msg.sender, address(this));
    return remaining;
  }

  function setProjectMintLimit(uint256 _projectId,uint8 _limit) public {
    require(genArtCoreContract.isWhitelisted(msg.sender), "can only be set by admin");
    projectMintLimit[_projectId] = _limit;
  }

  function setProjectMaxInvocations(uint256 _projectId) public {
    require(artblocksContract.isWhitelisted(msg.sender), "can only be set by admin");
    uint256 maxInvocations;
    ( , , , maxInvocations, , , , , ) = artblocksContract.projectTokenInfo(_projectId);
    projectMaxInvocations[_projectId] = maxInvocations;
  }

  function setOwnerAddress(address payable _ownerAddress) public {
    require(genArtCoreContract.isWhitelisted(msg.sender), "can only be set by admin");
    ownerAddress = _ownerAddress;
  }

  function setOwnerPercentage(uint256 _ownerPercentage) public {
    require(genArtCoreContract.isWhitelisted(msg.sender), "can only be set by admin");
    ownerPercentage = _ownerPercentage;
  }

  function toggleContractFilter(uint256 _projectId) public {
    require(genArtCoreContract.isWhitelisted(msg.sender), "can only be set by admin");
    contractFilterProject[_projectId]=!contractFilterProject[_projectId];
  }

  function artistToggleBonus(uint256 _projectId) public {
    require(msg.sender==genArtCoreContract.projectIdToArtistAddress(_projectId), "can only be set by artist");
    projectIdToBonus[_projectId]=!projectIdToBonus[_projectId];
  }

  function artistSetBonusContractAddress(uint256 _projectId, address _bonusContractAddress) public {
    require(msg.sender==genArtCoreContract.projectIdToArtistAddress(_projectId), "can only be set by artist");
    projectIdToBonusContractAddress[_projectId]=_bonusContractAddress;
  }

  function purchase(uint256 _projectId) public payable returns (uint256 _tokenId) {
    return purchaseTo(msg.sender, _projectId);
  }

<<<<<<< HEAD
  // remove public and payable to prevent public use of purchaseTo function
  function purchaseTo(address _to, uint256 _projectId) public payable returns(uint256 _tokenId){
    if (keccak256(abi.encodePacked(genArtCoreContract.projectIdToCurrencySymbol(_projectId))) != keccak256(abi.encodePacked("ETH"))){
=======
  // Remove `public`` and `payable`` to prevent public use
  // of the `purchaseTo`` function.
  function purchaseTo(address _to, uint256 _projectId) public payable returns(uint256 _tokenId){
    require(!projectMaxHasBeenInvoked[_projectId], "Maximum number of invocations reached");
    if (keccak256(abi.encodePacked(artblocksContract.projectIdToCurrencySymbol(_projectId))) != keccak256(abi.encodePacked("ETH"))){
>>>>>>> 7ab58c2b
      require(msg.value==0, "this project accepts a different currency and cannot accept ETH");
      require(ERC20(genArtCoreContract.projectIdToCurrencyAddress(_projectId)).allowance(msg.sender, address(this)) >= genArtCoreContract.projectIdToPricePerTokenInWei(_projectId), "Insufficient Funds Approved for TX");
      require(ERC20(genArtCoreContract.projectIdToCurrencyAddress(_projectId)).balanceOf(msg.sender) >= genArtCoreContract.projectIdToPricePerTokenInWei(_projectId), "Insufficient balance.");
      _splitFundsERC20(_projectId);
    } else {
      require(msg.value>=genArtCoreContract.projectIdToPricePerTokenInWei(_projectId), "Must send minimum value to mint!");
      _splitFundsETH(_projectId);
    }

    // if contract filter is active prevent calls from another contract
    if (contractFilterProject[_projectId]) require(msg.sender == tx.origin, "No Contract Buys");

    // limit mints per address by project
    if (projectMintLimit[_projectId] > 0) {
        require(projectMintCounter[msg.sender][_projectId] < projectMintLimit[_projectId], "Reached minting limit");
        projectMintCounter[msg.sender][_projectId]++;
    }

    uint256 tokenId = genArtCoreContract.mint(_to, _projectId, msg.sender);

    // What if this overflows, since default value of uint256 is 0?
    // that is intended, so that by default the minter allows infinite transactions,
    // allowing the artblocks contract to stop minting
    // uint256 tokenInvocation = tokenId % ONE_MILLION;
    if (tokenId % ONE_MILLION == projectMaxInvocations[_projectId]-1){
        projectMaxHasBeenInvoked[_projectId] = true;
    }

    if (projectIdToBonus[_projectId]){
      require(BonusContract(projectIdToBonusContractAddress[_projectId]).bonusIsActive(), "bonus must be active");
      BonusContract(projectIdToBonusContractAddress[_projectId]).triggerBonus(msg.sender);
    }

    return tokenId;
  }

  function _splitFundsETH(uint256 _projectId) internal {
    if (msg.value > 0) {
      uint256 pricePerTokenInWei = genArtCoreContract.projectIdToPricePerTokenInWei(_projectId);
      uint256 refund = msg.value.sub(genArtCoreContract.projectIdToPricePerTokenInWei(_projectId));
      if (refund > 0) {
        msg.sender.transfer(refund);
      }
      uint256 renderProviderAmount = pricePerTokenInWei.div(100).mul(genArtCoreContract.renderProviderPercentage());
      if (renderProviderAmount > 0) {
        genArtCoreContract.renderProviderAddress().transfer(renderProviderAmount);
      }

      uint256 remainingFunds = pricePerTokenInWei.sub(renderProviderAmount);

      uint256 ownerFunds = remainingFunds.div(100).mul(ownerPercentage);
      if (ownerFunds > 0) {
        ownerAddress.transfer(ownerFunds);
      }

      uint256 projectFunds = pricePerTokenInWei.sub(renderProviderAmount).sub(ownerFunds);
      uint256 additionalPayeeAmount;
      if (genArtCoreContract.projectIdToAdditionalPayeePercentage(_projectId) > 0) {
        additionalPayeeAmount = projectFunds.div(100).mul(genArtCoreContract.projectIdToAdditionalPayeePercentage(_projectId));
        if (additionalPayeeAmount > 0) {
          genArtCoreContract.projectIdToAdditionalPayee(_projectId).transfer(additionalPayeeAmount);
        }
      }
      uint256 creatorFunds = projectFunds.sub(additionalPayeeAmount);
      if (creatorFunds > 0) {
        genArtCoreContract.projectIdToArtistAddress(_projectId).transfer(creatorFunds);
      }
    }
  }

  function _splitFundsERC20(uint256 _projectId) internal {
      uint256 pricePerTokenInWei = genArtCoreContract.projectIdToPricePerTokenInWei(_projectId);
      uint256 renderProviderAmount = pricePerTokenInWei.div(100).mul(genArtCoreContract.renderProviderPercentage());
      if (renderProviderAmount > 0) {
        ERC20(genArtCoreContract.projectIdToCurrencyAddress(_projectId)).transferFrom(msg.sender, genArtCoreContract.renderProviderAddress(), renderProviderAmount);
      }
      uint256 remainingFunds = pricePerTokenInWei.sub(renderProviderAmount);

      uint256 ownerFunds = remainingFunds.div(100).mul(ownerPercentage);
      if (ownerFunds > 0) {
        ERC20(genArtCoreContract.projectIdToCurrencyAddress(_projectId)).transferFrom(msg.sender, ownerAddress, ownerFunds);
      }

      uint256 projectFunds = pricePerTokenInWei.sub(renderProviderAmount).sub(ownerFunds);
      uint256 additionalPayeeAmount;
      if (genArtCoreContract.projectIdToAdditionalPayeePercentage(_projectId) > 0) {
        additionalPayeeAmount = projectFunds.div(100).mul(genArtCoreContract.projectIdToAdditionalPayeePercentage(_projectId));
        if (additionalPayeeAmount > 0) {
          ERC20(genArtCoreContract.projectIdToCurrencyAddress(_projectId)).transferFrom(msg.sender, genArtCoreContract.projectIdToAdditionalPayee(_projectId), additionalPayeeAmount);
        }
      }
      uint256 creatorFunds = projectFunds.sub(additionalPayeeAmount);
      if (creatorFunds > 0) {
        ERC20(genArtCoreContract.projectIdToCurrencyAddress(_projectId)).transferFrom(msg.sender, genArtCoreContract.projectIdToArtistAddress(_projectId), creatorFunds);
      }
    }
}<|MERGE_RESOLUTION|>--- conflicted
+++ resolved
@@ -1,18 +1,9 @@
-<<<<<<< HEAD
 pragma solidity ^0.5.0;
 
 import "./libs/SafeMath.sol";
 import "./libs/Strings.sol";
 
 interface GenArt721CoreV2 {
-=======
-import "./libs/SafeMath.sol";
-import "./libs/Strings.sol";
-
-pragma solidity ^0.5.0;
-
-interface GenArt721CoreContract {
->>>>>>> 7ab58c2b
   function isWhitelisted(address sender) external view returns (bool);
   function projectIdToCurrencySymbol(uint256 _projectId) external view returns (string memory);
   function projectIdToCurrencyAddress(uint256 _projectId) external view returns (address);
@@ -20,14 +11,9 @@
   function projectIdToPricePerTokenInWei(uint256 _projectId) external view returns (uint256);
   function projectIdToAdditionalPayee(uint256 _projectId) external view returns (address payable);
   function projectIdToAdditionalPayeePercentage(uint256 _projectId) external view returns (uint256);
-<<<<<<< HEAD
+  function projectTokenInfo(uint256 _projectId) external view returns (address, uint256, uint256, uint256, bool, address, uint256, string memory, address);
   function renderProviderAddress() external view returns (address payable);
   function renderProviderPercentage() external view returns (uint256);
-=======
-  function projectTokenInfo(uint256 _projectId) external view returns (address, uint256, uint256, uint256, bool, address, uint256, string memory, address);
-  function artblocksAddress() external view returns (address payable);
-  function artblocksPercentage() external view returns (uint256);
->>>>>>> 7ab58c2b
   function mint(address _to, uint256 _projectId, address _by) external returns (uint256 tokenId);
 }
 
@@ -80,9 +66,9 @@
   }
 
   function setProjectMaxInvocations(uint256 _projectId) public {
-    require(artblocksContract.isWhitelisted(msg.sender), "can only be set by admin");
+    require(genArtCoreContract.isWhitelisted(msg.sender), "can only be set by admin");
     uint256 maxInvocations;
-    ( , , , maxInvocations, , , , , ) = artblocksContract.projectTokenInfo(_projectId);
+    ( , , , maxInvocations, , , , , ) = genArtCoreContract.projectTokenInfo(_projectId);
     projectMaxInvocations[_projectId] = maxInvocations;
   }
 
@@ -115,17 +101,11 @@
     return purchaseTo(msg.sender, _projectId);
   }
 
-<<<<<<< HEAD
-  // remove public and payable to prevent public use of purchaseTo function
-  function purchaseTo(address _to, uint256 _projectId) public payable returns(uint256 _tokenId){
-    if (keccak256(abi.encodePacked(genArtCoreContract.projectIdToCurrencySymbol(_projectId))) != keccak256(abi.encodePacked("ETH"))){
-=======
   // Remove `public`` and `payable`` to prevent public use
   // of the `purchaseTo`` function.
   function purchaseTo(address _to, uint256 _projectId) public payable returns(uint256 _tokenId){
     require(!projectMaxHasBeenInvoked[_projectId], "Maximum number of invocations reached");
-    if (keccak256(abi.encodePacked(artblocksContract.projectIdToCurrencySymbol(_projectId))) != keccak256(abi.encodePacked("ETH"))){
->>>>>>> 7ab58c2b
+    if (keccak256(abi.encodePacked(genArtCoreContract.projectIdToCurrencySymbol(_projectId))) != keccak256(abi.encodePacked("ETH"))){
       require(msg.value==0, "this project accepts a different currency and cannot accept ETH");
       require(ERC20(genArtCoreContract.projectIdToCurrencyAddress(_projectId)).allowance(msg.sender, address(this)) >= genArtCoreContract.projectIdToPricePerTokenInWei(_projectId), "Insufficient Funds Approved for TX");
       require(ERC20(genArtCoreContract.projectIdToCurrencyAddress(_projectId)).balanceOf(msg.sender) >= genArtCoreContract.projectIdToPricePerTokenInWei(_projectId), "Insufficient balance.");
@@ -147,9 +127,9 @@
     uint256 tokenId = genArtCoreContract.mint(_to, _projectId, msg.sender);
 
     // What if this overflows, since default value of uint256 is 0?
-    // that is intended, so that by default the minter allows infinite transactions,
-    // allowing the artblocks contract to stop minting
-    // uint256 tokenInvocation = tokenId % ONE_MILLION;
+    // That is intended, so that by default the minter allows infinite
+    // transactions, allowing the `genArtCoreContract` to stop minting
+    // `uint256 tokenInvocation = tokenId % ONE_MILLION;`
     if (tokenId % ONE_MILLION == projectMaxInvocations[_projectId]-1){
         projectMaxHasBeenInvoked[_projectId] = true;
     }
