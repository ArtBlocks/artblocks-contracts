# Core V3 Changelog

_This document is intended to document and explain the Art Blocks Core V3 changes, relative to the Art Blocks Core V1 contract_

## The following changes were made in the Core V3 contract:

- Force 1:1 relationship between core contract and minter filter
  - This is to ensure that the minter filter is always in sync with the core contract. Minter filters were developed after the V1 core contract was deployed.
- Remove price and currency info from the core contract
  - Price and currency info was moved to the minter contracts when we switched to the new minter suite system (after the V1 core contract was deployed).
- Add a public version/type field on the contract (similr to minter type in minter suite minters)
  - This improves ability for client-side code to choose correct ABI when making contract calls based on the contract associated with the calls.
- Implement "Ownable"
  - Main benefit is OpenSea/aggregator support by default
  - Added a getter function admin() that returns contract owner to maintain backwards-compatibility of interface with before-V3 contracts.
- Change scriptJSON to distinct fields
  - This is to standardize which items should be on-chain and used by renderer (e.g. library, library version, aspectRatio).
- Re-organize the contract's project-view functions to be more intuitive
  - V1's `projectTokenInfo`, `projectScriptInfo`, and `projectDetails` are now broken out into:
    - `projectStateData` - Information relevant to minters/purchasers
    - `projectScriptDetails` - Information relevant to rendering tokens
<<<<<<< HEAD
    - `projectMetadata` - Information relevant to understanding the project as a work of art
    - `projectArtistPaymentInfo` - Information relevant to artists as they manage their primary and additional payment accounts
- Never allow an increase in Project edition size
  - IMPORTANT for artists to understand the impact of the change. Internal artist communication plan required for this type of change.
=======
    - `projectDetails` - Information relevant to understanding the project as a work of art (same function as pre-V3 core)
    - `projectArtistPaymentInfo` - Information relevant to artists as they manage their primary and additional payment accounts
>>>>>>> 2485c0c2
<|MERGE_RESOLUTION|>--- conflicted
+++ resolved
@@ -19,12 +19,7 @@
   - V1's `projectTokenInfo`, `projectScriptInfo`, and `projectDetails` are now broken out into:
     - `projectStateData` - Information relevant to minters/purchasers
     - `projectScriptDetails` - Information relevant to rendering tokens
-<<<<<<< HEAD
-    - `projectMetadata` - Information relevant to understanding the project as a work of art
+    - `projectDetails` - Information relevant to understanding the project as a work of art (same function as pre-V3 core)
     - `projectArtistPaymentInfo` - Information relevant to artists as they manage their primary and additional payment accounts
 - Never allow an increase in Project edition size
-  - IMPORTANT for artists to understand the impact of the change. Internal artist communication plan required for this type of change.
-=======
-    - `projectDetails` - Information relevant to understanding the project as a work of art (same function as pre-V3 core)
-    - `projectArtistPaymentInfo` - Information relevant to artists as they manage their primary and additional payment accounts
->>>>>>> 2485c0c2
+  - IMPORTANT for artists to understand the impact of the change. Internal artist communication plan required for this type of change.