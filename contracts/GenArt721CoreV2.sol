--- conflicted
+++ resolved
@@ -31,12 +31,7 @@
         string scriptJSON;
         mapping(uint256 => string) scripts;
         uint scriptCount;
-<<<<<<< HEAD
-        bool useHashString;
-=======
         string ipfsHash;
-        bool useIpfs;
->>>>>>> d87c8aaf
         bool active;
         bool locked;
         bool paused;
@@ -267,37 +262,15 @@
         projects[_projectId].scriptJSON = _projectScriptJSON;
     }
 
+    function updateProjectIpfsHash(uint256 _projectId, string memory _ipfsHash) onlyUnlocked(_projectId) onlyArtistOrWhitelisted(_projectId) public {
+        projects[_projectId].ipfsHash = _ipfsHash;
+    }
+
     function updateProjectBaseURI(uint256 _projectId, string memory _newBaseURI) onlyArtist(_projectId) public {
         projects[_projectId].projectBaseURI = _newBaseURI;
     }
 
-<<<<<<< HEAD
-    function toggleProjectIsDynamic(uint256 _projectId) onlyUnlocked(_projectId) onlyArtistOrWhitelisted(_projectId) public {
-      require(projects[_projectId].invocations == 0, "Can not switch after a token is minted.");
-        if (projects[_projectId].dynamic) {
-            projects[_projectId].useHashString = false;
-        } else {
-            projects[_projectId].useHashString = true;
-        }
-        projects[_projectId].dynamic = !projects[_projectId].dynamic;
-    }
-
-    function projectDetails(uint256 _projectId) view public returns (string memory projectName, string memory artist, string memory description, string memory website, string memory license, bool dynamic) {
-=======
-    function updateProjectBaseIpfsURI(uint256 _projectId, string memory _projectBaseIpfsURI) onlyArtist(_projectId) public {
-        projects[_projectId].projectBaseIpfsURI = _projectBaseIpfsURI;
-    }
-
-    function overrideTokenDynamicImageWithIpfsLink(uint256 _tokenId, string memory _ipfsHash) onlyArtist(tokenIdToProjectId[_tokenId]) public {
-        staticIpfsImageLink[_tokenId] = _ipfsHash;
-    }
-
-    function clearTokenIpfsImageUri(uint256 _tokenId) onlyArtist(tokenIdToProjectId[_tokenId]) public {
-        delete staticIpfsImageLink[tokenIdToProjectId[_tokenId]];
-    }
-
     function projectDetails(uint256 _projectId) view public returns (string memory projectName, string memory artist, string memory description, string memory website, string memory license) {
->>>>>>> d87c8aaf
         projectName = projects[_projectId].name;
         artist = projects[_projectId].artist;
         description = projects[_projectId].description;
@@ -317,17 +290,10 @@
         currencyAddress = projectIdToCurrencyAddress[_projectId];
     }
 
-<<<<<<< HEAD
-    function projectScriptInfo(uint256 _projectId) view public returns (string memory scriptJSON, uint256 scriptCount, bool useHashString, bool locked, bool paused) {
-        scriptJSON = projects[_projectId].scriptJSON;
-        scriptCount = projects[_projectId].scriptCount;
-        useHashString = projects[_projectId].useHashString;
-=======
     function projectScriptInfo(uint256 _projectId) view public returns (string memory scriptJSON, uint256 scriptCount, string memory ipfsHash, bool locked, bool paused) {
         scriptJSON = projects[_projectId].scriptJSON;
         scriptCount = projects[_projectId].scriptCount;
         ipfsHash = projects[_projectId].ipfsHash;
->>>>>>> d87c8aaf
         locked = projects[_projectId].locked;
         paused = projects[_projectId].paused;
     }
@@ -357,13 +323,6 @@
     }
 
     function tokenURI(uint256 _tokenId) external view onlyValidTokenId(_tokenId) returns (string memory) {
-<<<<<<< HEAD
-=======
-        if (bytes(staticIpfsImageLink[_tokenId]).length > 0) {
-            return Strings.strConcat(projects[tokenIdToProjectId[_tokenId]].projectBaseIpfsURI, staticIpfsImageLink[_tokenId]);
-        }
-
->>>>>>> d87c8aaf
         return Strings.strConcat(projects[tokenIdToProjectId[_tokenId]].projectBaseURI, Strings.uint2str(_tokenId));
     }
 }