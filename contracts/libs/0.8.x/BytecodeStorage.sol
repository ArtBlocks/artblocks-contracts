// SPDX-License-Identifier: LGPL-3.0-only
// Created By: Art Blocks Inc.

pragma solidity ^0.8.0;

/**
 * @title Art Blocks Script Storage Library
 * @notice Utilize contract bytecode as persistant storage for large chunks of script string data.
 *
 * @author Art Blocks Inc.
 * @author Modified from 0xSequence (https://github.com/0xsequence/sstore2/blob/master/contracts/SSTORE2.sol)
 * @author Modified from Solmate (https://github.com/transmissions11/solmate/blob/main/src/utils/SSTORE2.sol)
 *
 * @dev Compared to the above two rerferenced libraries, this contracts-as-storage implementation makes a few
 *      notably different design decisions:
 *      - uses the `string` data type for input/output on reads, rather than speaking in bytes directly
 *      - exposes "delete" functionality, allowing no-longer-used storage to be purged from chain state
 *      - stores the "writer" address (library user) in the deployed contract bytes, which is useful for both:
 *         a) providing necessary information for safe deletion; and
 *         b) allowing this to be introspected on-chain
 *      Also, given that much of this library is written in assembly, this library makes use of a slightly
 *      different convention (when compared to the rest of the Art Blocks smart contract repo) around
 *      pre-defining return values in order to simplify need to directly memory manage these return values.
 */
library BytecodeStorage {
    //---------------------------------------------------------------------------------------------------------------//
    // Starting Index | Size | Ending Index | Description                                                            //
    //---------------------------------------------------------------------------------------------------------------//
    // 0              | N/A  | 0            |                                                                        //
    // 0              | 53   | 53           | the bytes of the gated-cleanup-logic allowing for `selfdestruct`ion    //
    // 53             | 20   | 73           | the 20 bytes used for storing the deploying contract's address         //
    //---------------------------------------------------------------------------------------------------------------//
<<<<<<< HEAD
    // define the offset for where the "logic bytes" end, and the "data bytes" begin
    uint256 internal constant DATA_OFFSET = 47;
    // define the offset for where the purely-logic aspects of the the "logic bytes" end
    uint256 internal constant DEPLOYER_ADDRESS_OFFSET = 27;
=======
    // Define the offset for where the "logic bytes" end, and the "data bytes" begin. Note that this is a manually
    // calculated value, and must be updated if the above table is changed. It is expected that tests will fail if
    // this value is not updated.
    uint256 internal constant DATA_OFFSET = 73;
>>>>>>> 4a52532d

    /*//////////////////////////////////////////////////////////////
                           WRITE LOGIC
    //////////////////////////////////////////////////////////////*/

    /**
     * @notice Write a string to contract bytecode
     * @param _data string to be written to contract
     * @return address_ address of deployed contract with bytecode containing concat(gated-cleanup-logic, data)
     */
    function writeToBytecode(string memory _data)
        internal
        returns (address address_)
    {
        // prefix bytecode with
        bytes memory creationCode = abi.encodePacked(
            //---------------------------------------------------------------------------------------------------------------//
            // Opcode  | Opcode + Arguments  | Description  | Stack View                                                     //
            //---------------------------------------------------------------------------------------------------------------//
            // (0) creation code returns all code in the contract except for the first 11 (0B in hex) bytes, as these 11
            //     bytes are the creation code itself which we do not want to store in the deployed storage contract result
            //---------------------------------------------------------------------------------------------------------------//
            // 0x60    |  0x60_0B            | PUSH1 11     | codeOffset                                                     //
            // 0x59    |  0x59               | MSIZE        | 0 codeOffset                                                   //
            // 0x81    |  0x81               | DUP2         | codeOffset 0 codeOffset                                        //
            // 0x38    |  0x38               | CODESIZE     | codeSize codeOffset 0 codeOffset                               //
            // 0x03    |  0x03               | SUB          | (codeSize - codeOffset) 0 codeOffset                           //
            // 0x80    |  0x80               | DUP          | (codeSize - codeOffset) (codeSize - codeOffset) 0 codeOffset   //
            // 0x92    |  0x92               | SWAP3        | codeOffset (codeSize - codeOffset) 0 (codeSize - codeOffset)   //
            // 0x59    |  0x59               | MSIZE        | 0 codeOffset (codeSize - codeOffset) 0 (codeSize - codeOffset) //
            // 0x39    |  0x39               | CODECOPY     | 0 (codeSize - codeOffset)                                      //
            // 0xf3    |  0xf3               | RETURN       |                                                                //
            //---------------------------------------------------------------------------------------------------------------//
            hex"60_0B_59_81_38_03_80_92_59_39_F3",
            //---------------------------------------------------------------------------------------------------------------//
            // Opcode  | Opcode + Arguments  | Description  | Stack View                                                     //
            //---------------------------------------------------------------------------------------------------------------//
            // (1a) conditional logic for determing purge-gate (only the bytecode contract deployer can `selfdestruct`)
            //---------------------------------------------------------------------------------------------------------------//
            // 0x60    |  0x60_14            | PUSH1 20     | 20                                                             //
            // 0x60    |  0x60_35            | PUSH1 53 (*) | contractOffset 20                                              //
            // 0x60    |  0x60_0C            | PUSH1 12     | 12 contractOffset 20                                           //
            // 0x39    |  0x39               | CODECOPY     |                                                                //
            // 0x33    |  0x33               | CALLER       | msg.sender                                                     //
            // 0x60    |  0x60_20            | PUSH1 32     | 32 msg.sender                                                  //
            // 0x52    |  0x52               | MSTORE       |                                                                //
            // 0x60    |  0x60_00            | PUSH1 0      | 0                                                              //
            // 0x51    |  0x51               | MLOAD        | byteDeployerAddress                                            //
            // 0x60    |  0x60_20            | PUSH1 32     | 32 byteDeployerAddress                                         //
            // 0x51    |  0x51               | MLOAD        | msg.sender byteDeployerAddress                                 //
            // 0x14    |  0x14               | EQ           | (msg.sender == byteDeployerAddress)                            //
            hex"60_14_60_35_60_0C_39_33_60_20_52_60_00_51_60_20_51_14",
            //---------------------------------------------------------------------------------------------------------------//
            // (1b) load up the destination jump address for `(2a) calldata length check` logic, jump or raise `invalid` op-code
            //---------------------------------------------------------------------------------------------------------------//
            // 0x60    |  0x60_16            | PUSH1 22 (^) | jumpDestination (msg.sender == byteDeployerAddress)            //
            // 0x57    |  0x57               | JUMPI        |                                                                //
            // 0xFE    |  0xFE               | INVALID      |                                                                //
            hex"60_16_57_FE",
            //---------------------------------------------------------------------------------------------------------------//
            // (2a) conditional logic for determing purge-gate (only if calldata length is 1 byte)
            //---------------------------------------------------------------------------------------------------------------//
            // 0x5B    |  0x5B               | JUMPDEST (22)|                                                                //
            // 0x60    |  0x60_01            | PUSH1 1      | 1                                                              //
            // 0x36    |  0x36               | CALLDATASIZE | calldataSize 1                                                 //
            // 0x14    |  0x14               | EQ           | (calldataSize == 1)                                            //
            hex"5B_60_01_36_14",
            //---------------------------------------------------------------------------------------------------------------//
            // (2b) load up the destination jump address for `(3a) calldata value check` logic, jump or raise `invalid` op-code
            //---------------------------------------------------------------------------------------------------------------//
            // 0x60    |  0x60_1F            | PUSH1 31 (^) | jumpDestination (calldataSize == 1)                            //
            // 0x57    |  0x57               | JUMPI        |                                                                //
            // 0xFE    |  0xFE               | INVALID      |                                                                //
            hex"60_1F_57_FE",
            //---------------------------------------------------------------------------------------------------------------//
            // (3a) conditional logic for determing purge-gate (only if calldata is `0xFF`)
            //---------------------------------------------------------------------------------------------------------------//
            // 0x5B    |  0x5B               | JUMPDEST (31)|                                                                //
            // 0x60    |  0x60_FF            | PUSH1 0xFF   | 0xFF                                                           //
            // 0x60    |  0x60_41            | PUSH1 65     | (64+1) 0xFF                                                    //
            // 0x52    |  0x52               | MSTORE       |                                                                //
            // 0x60    |  0x60_00            | PUSH1 0      | 0                                                              //
            // 0x35    |  0x35               | CALLDATALOAD | calldata                                                       //
            // 0x60    |  0x60_60            | PUSH1 96     | 96 calldata                                                    //
            // 0x51    |  0x51               | MLOAD        | 0xFF00...00 calldata                                           //
            // 0x14    |  0x14               | EQ           | (0xFF00...00 == calldata)                                      //
            hex"5B_60_FF_60_41_52_60_00_35_60_60_51_14",
            //---------------------------------------------------------------------------------------------------------------//
            // (3b) load up the destination jump address for actual purging (4), jump or raise `invalid` op-code
            //---------------------------------------------------------------------------------------------------------------//
            // 0x60    |  0x60_30            | PUSH1 48 (^) | jumpDestination (0xFF00...00 == calldata)                      //
            // 0x57    |  0x57               | JUMPI        |                                                                //
            // 0xFE    |  0xFE               | INVALID      |                                                                //
            hex"60_30_57_FE",
            //---------------------------------------------------------------------------------------------------------------//
            //---------------------------------------------------------------------------------------------------------------//
            // (4) perform actual purging
            //---------------------------------------------------------------------------------------------------------------//
            // 0x5B    |  0x5B               | JUMPDEST (48)|                                                                //
            // 0x60    |  0x60_00            | PUSH1 0      | 0                                                              //
            // 0x51    |  0x51               | MLOAD        | byteDeployerAddress                                            //
            // 0xFF    |  0xFF               | SELFDESTRUCT |                                                                //
            hex"5B_60_00_51_FF",
            //---------------------------------------------------------------------------------------------------------------//
            // (*) Note: this value must be adjusted if selfdestruct purge logic is adjusted, to refer to the correct start  //
            //           offset for where the `msg.sender` address was stored in deplyed bytecode.                           //
            //                                                                                                               //
            // (^) Note: this value must be adjusted if portions of the selfdestruct purge logic are adjusted.               //
            //---------------------------------------------------------------------------------------------------------------//
            //
            // store the deploying-contract's address (to be used to gate and call `selfdestruct`)
            //
            // note: it is important that this address is the executing contract's address
            //      (the address that represents the client-application smart contract of this library)
            //      which means that it is the responsibility of the client-application smart contract
            //      to determine how deletes are gated (or if they are exposed at all) as it is only
            //      this contract that will be able to call `purgeBytecode` as the `CALLER` that is
            //      checked above (op-code 0x33).
            //
            // also note: abi.encodePacked will not `0`-pad the address to 32 bytes,
            //            making the address 20 bytes instead
            address(this),
            // uploaded data (stored as bytecode) comes last
            _data
        );

        assembly {
            // deploy a new contract with the generated creation code.
            // start 32 bytes into creationCode to avoid copying the byte length.
            address_ := create(0, add(creationCode, 0x20), mload(creationCode))
        }

        // address must be non-zero if contract was deployed successfully
        require(address_ != address(0), "ContractAsStorage: Write Error");
    }

    /*//////////////////////////////////////////////////////////////
                               READ LOGIC
    //////////////////////////////////////////////////////////////*/

    /**
     * @notice Read a string from contract bytecode
     * @param _address address of deployed contract with bytecode containing concat(gated-cleanup-logic, data)
     * @return data string read from contract bytecode
     */
    function readFromBytecode(address _address)
        internal
        view
        returns (string memory data)
    {
        // get the size of the bytecode
        uint256 bytecodeSize = _bytecodeSizeAt(_address);
        // handle case where address contains code < DATA_OFFSET
        // note: the first check here also captures the case where bytecodeSize == 0
        //       implicitly, but we add the second check of (bytecodeSize == 0)
        //       as a fall-through that will never execute unless `DATA_OFFSET`
        //       is set to 0 at some point.
        if ((bytecodeSize < DATA_OFFSET) || (bytecodeSize == 0)) {
            revert("ContractAsStorage: Read Error");
        }
        // handle case where address contains code >= DATA_OFFSET
        // decrement by DATA_OFFSET to account for purge logic
        uint256 size;
        unchecked {
            size = bytecodeSize - DATA_OFFSET;
        }

        assembly {
            // allocate free memory
            data := mload(0x40)
            // update free memory pointer
            // use and(x, not(0x1f) as cheaper equivalent to sub(x, mod(x, 0x20)).
            // adding 0x1f to size + logic above ensures the free memory pointer
            // remains word-aligned, following the Solidity convention.
            mstore(0x40, add(data, and(add(add(size, 0x20), 0x1f), not(0x1f))))
            // store length of data in first 32 bytes
            mstore(data, size)
            // copy code to memory, excluding the gated-cleanup-logic
            extcodecopy(_address, add(data, 0x20), DATA_OFFSET, size)
        }
    }

    /**
     * @notice Get address for deployer for given contract bytecode
     * @param _address address of deployed contract with bytecode containing concat(gated-cleanup-logic, data)
     * @return writerAddress address read from contract bytecode
     */
    function getWriterAddressForBytecode(address _address)
        internal
        view
        returns (address writerAddress)
    {
        // get the size of the data
        uint256 bytecodeSize = _bytecodeSizeAt(_address);
        // handle case where address contains code < DATA_OFFSET
        // note: the first check here also captures the case where bytecodeSize == 0
        //       implicitly, but we add the second check of (bytecodeSize == 0)
        //       as a fall-through that will never execute unless `DATA_OFFSET`
        //       is set to 0 at some point.
        if ((bytecodeSize < DATA_OFFSET) || (bytecodeSize == 0)) {
            revert("ContractAsStorage: Read Error");
        }

        assembly {
            // copy the 20-byte address of the data contract writer to memory
            extcodecopy(
                _address,
                add(writerAddress, 12),
                DEPLOYER_ADDRESS_OFFSET,
                20
            )
        }
    }

    /*//////////////////////////////////////////////////////////////
                              DELETE LOGIC
    //////////////////////////////////////////////////////////////*/

    /**
     * @notice Purge contract bytecode for cleanup purposes
     * @param _address address of deployed contract with bytecode containing concat(gated-cleanup-logic, data)
     * @dev This contract is only callable by the address of the contract that originally deployed the bytecode
     *      being purged. If this method is called by any other address, it will revert with the `INVALID` op-code.
     *      Additionally, for security purposes, the contract must be called with calldata `0xFF` to ensure that
     *      the `selfdestruct` op-code is intentionally being invoked, otherwise the `INVALID` op-code will be raised.
     */
    function purgeBytecode(address _address) internal {
        // deployed bytecode (above) handles all logic for purging state, so no
        // call data is expected to be passed along to perform data purge
        (
            bool success, /*` data` not needed */

        ) = _address.call(hex"FF");
        if (!success) {
            revert();
        }
    }

    /*//////////////////////////////////////////////////////////////
                          INTERNAL HELPER LOGIC
    //////////////////////////////////////////////////////////////*/

    /**
        @notice Returns the size of the bytecode at address `_address`
        @param _address address that may or may not contain bytecode
        @return size size of the bytecode code at `_address`
    */
    function _bytecodeSizeAt(address _address)
        private
        view
        returns (uint256 size)
    {
        assembly {
            size := extcodesize(_address)
        }
    }
}<|MERGE_RESOLUTION|>--- conflicted
+++ resolved
@@ -30,17 +30,10 @@
     // 0              | 53   | 53           | the bytes of the gated-cleanup-logic allowing for `selfdestruct`ion    //
     // 53             | 20   | 73           | the 20 bytes used for storing the deploying contract's address         //
     //---------------------------------------------------------------------------------------------------------------//
-<<<<<<< HEAD
-    // define the offset for where the "logic bytes" end, and the "data bytes" begin
-    uint256 internal constant DATA_OFFSET = 47;
-    // define the offset for where the purely-logic aspects of the the "logic bytes" end
-    uint256 internal constant DEPLOYER_ADDRESS_OFFSET = 27;
-=======
     // Define the offset for where the "logic bytes" end, and the "data bytes" begin. Note that this is a manually
     // calculated value, and must be updated if the above table is changed. It is expected that tests will fail if
     // this value is not updated.
     uint256 internal constant DATA_OFFSET = 73;
->>>>>>> 4a52532d
 
     /*//////////////////////////////////////////////////////////////
                            WRITE LOGIC
