// SPDX-License-Identifier: LGPL-3.0-only
// Created By: Art Blocks Inc.

pragma solidity ^0.8.0;

/**
 * @title Art Blocks Script Storage Library
 * @notice Utilize contract bytecode as persistant storage for large chunks of script string data.
 *
 * @author Art Blocks Inc.
 * @author Modified from 0xSequence (https://github.com/0xsequence/sstore2/blob/master/contracts/SSTORE2.sol)
 * @author Modified from Solmate (https://github.com/transmissions11/solmate/blob/main/src/utils/SSTORE2.sol)
 *
 * @dev Compared to the above two rerferenced libraries, this contracts-as-storage implementation makes a few
 *      notably different design decisions:
 *      - uses the `string` data type for input/output on reads, rather than speaking in bytes directly
 *      - exposes "delete" functionality, allowing no-longer-used storage to be purged from chain state
 *      - stores the "writer" address (library user) in the deployed contract bytes, which is useful for both:
 *         a) providing necessary information for safe deletion; and
 *         b) allowing this to be introspected on-chain
 *      Also, given that much of this library is written in assembly, this library makes use of a slightly
 *      different convention (when compared to the rest of the Art Blocks smart contract repo) around
 *      pre-defining return values in order to simplify need to directly memory manage these return values.
 */
library BytecodeStorage {
    //---------------------------------------------------------------------------------------------------------------//
    // Offset Amount | Offset Aggregate | Description                                                                //
    //---------------------------------------------------------------------------------------------------------------//
    // 27            | 27               | allow contract to be `selfdestruct`-able via gated-cleanup-logic           //
    // 20            | 47               | reserve 20 bytes for storing deploying-contract's address                  //
    //---------------------------------------------------------------------------------------------------------------//
    // define the offset for where the "logic bytes" end, and the "data bytes" begin
    uint256 internal constant DATA_OFFSET = 47;

    /*//////////////////////////////////////////////////////////////
                           WRITE LOGIC
    //////////////////////////////////////////////////////////////*/

    /**
     * @notice Write a string to contract bytecode
     * @param _data string to be written to contract
     * @return address_ address of deployed contract with bytecode containing concat(gated-cleanup-logic, data)
     */
    function writeToBytecode(string memory _data)
        internal
        returns (address address_)
    {
        // prefix bytecode with
        bytes memory creationCode = abi.encodePacked(
            //---------------------------------------------------------------------------------------------------------------//
            // Opcode  | Opcode + Arguments  | Description  | Stack View                                                     //
            //---------------------------------------------------------------------------------------------------------------//
            // 0x60    |  0x60_0B            | PUSH1 11     | codeOffset                                                     //
            // 0x59    |  0x59               | MSIZE        | 0 codeOffset                                                   //
            // 0x81    |  0x81               | DUP2         | codeOffset 0 codeOffset                                        //
            // 0x38    |  0x38               | CODESIZE     | codeSize codeOffset 0 codeOffset                               //
            // 0x03    |  0x03               | SUB          | (codeSize - codeOffset) 0 codeOffset                           //
            // 0x80    |  0x80               | DUP          | (codeSize - codeOffset) (codeSize - codeOffset) 0 codeOffset   //
            // 0x92    |  0x92               | SWAP3        | codeOffset (codeSize - codeOffset) 0 (codeSize - codeOffset)   //
            // 0x59    |  0x59               | MSIZE        | 0 codeOffset (codeSize - codeOffset) 0 (codeSize - codeOffset) //
            // 0x39    |  0x39               | CODECOPY     | 0 (codeSize - codeOffset)                                      //
            // 0xf3    |  0xf3               | RETURN       |                                                                //
            //---------------------------------------------------------------------------------------------------------------//
            // returns all code in the contract except for the first 11 (0B in hex) bytes
            hex"60_0B_59_81_38_03_80_92_59_39_F3",
            //---------------------------------------------------------------------------------------------------------------//
            // Opcode  | Opcode + Arguments  | Description  | Stack View                                                     //
            //---------------------------------------------------------------------------------------------------------------//
            // (1) conditional logic for determing purge-gate (only the bytecode contract deployer can `selfdestruct`)
            //---------------------------------------------------------------------------------------------------------------//
            // 0x60    |  0x60_14            | PUSH1 20     | 20                                                             //
            // 0x60    |  0x60_1B            | PUSH1 27 (*) | contractOffset 20                                              //
            // 0x60    |  0x60_0C            | PUSH1 12     | 12 contractOffset 20                                            //
            // 0x39    |  0x39               | CODECOPY     |                                                                //
            // 0x33    |  0x33               | CALLER       | msg.sender                                                     //
            // 0x60    |  0x60_20            | PUSH1 32     | 32 msg.sender                                                  //
            // 0x52    |  0x52               | MSTORE       |                                                                //
            // 0x60    |  0x60_00            | PUSH1 0      | 0                                                              //
            // 0x51    |  0x51               | MLOAD        | byteDeployerAddress                                            //
            // 0x60    |  0x60_20            | PUSH1 32     | 32 byteDeployerAddress                                         //
            // 0x51    |  0x51               | MLOAD        | msg.sender byteDeployerAddress                                 //
            // 0x14    |  0x14               | EQ           | (msg.sender == byteDeployerAddress)                            //
            //---------------------------------------------------------------------------------------------------------------//
            // (2) load up the destination jump address for `selfdestruct` logic
            //---------------------------------------------------------------------------------------------------------------//
            // 0x60    |  0x60_16            | PUSH1 22 (^) | jumpDestination (msg.sender == byteDeployerAddress)            //
            //---------------------------------------------------------------------------------------------------------------//
            // (3) jump if the conditional logic above succeeds, otherwise revert with `invalid` op-code
            //---------------------------------------------------------------------------------------------------------------//
            // 0x57    |  0x57               | JUMPI        |                                                                //
            // 0xFE    |  0xFE               | INVALID      |                                                                //
            //---------------------------------------------------------------------------------------------------------------//
            // (4) perform actual purging
            //---------------------------------------------------------------------------------------------------------------//
            // 0x5B    |  0x5B               | JUMPDEST     |                                                                //
            // 0x60    |  0x60_00            | PUSH1 0      | 0                                                              //
            // 0x51    |  0x51               | MLOAD        | byteDeployerAddress                                            //
            // 0xFF    |  0xFF               | SELFDESTRUCT |                                                                //
            //---------------------------------------------------------------------------------------------------------------//
            // (*) Note: this value must be adjusted if selfdestruct purge logic is adjusted, to refer to the correct start  //
            //           offset for where the `msg.sender` address was stored in deplyed bytecode.                           //
            //                                                                                                               //
            // (^) Note: this value must be adjusted if selfdestruct purge logic is adjusted, to refer to the purge logic    //
            //           entry point jump desination.                                                                        //
            //---------------------------------------------------------------------------------------------------------------//
            // allow contract to be `selfdestruct`-able for cleanup purposes, gated to deploying-contract's address
            //
            // (1) conditional logic for determing purge-gate (only the bytecode contract deployer can `selfdestruct`)
            hex"60_14_60_1B_60_0C_39_33_60_20_52_60_00_51_60_20_51_14",
            // (2) load up the destination jump address for `selfdestruct` logic
            hex"60_16",
            // (3) jump if the conditional logic above succeeds, otherwise revert with `invalid` op-code
            hex"57_FE",
            // (4) perform actual purging
            hex"5B_60_00_51_FF",
            // store the deploying-contract's address (to be used to gate and call `selfdestruct`)
            //
            // note: it is important that this address is the executing contract's address
            //      (the address that represents the client-application smart contract of this library)
            //      which means that it is the responsibility of the client-application smart contract
            //      to determine how deletes are gated (or if they are exposed at all) as it is only
            //      this contract that will be able to call `purgeBytecode` as the `CALLER` that is
            //      checked above (op-code 0x33).
            //
            // also note: abi.encodePacked will not `0`-pad the address to 32 bytes,
            //            making the address 20 bytes instead
            address(this),
            // uploaded data (stored as bytecode) comes last
            _data
        );

        assembly {
            // deploy a new contract with the generated creation code.
            // start 32 bytes into creationCode to avoid copying the byte length.
            address_ := create(0, add(creationCode, 0x20), mload(creationCode))
        }

        // address must be non-zero if contract was deployed successfully
        require(address_ != address(0), "ContractAsStorage: Write Error");
    }

    /*//////////////////////////////////////////////////////////////
                               READ LOGIC
    //////////////////////////////////////////////////////////////*/

    /**
     * @notice Read a string from contract bytecode
     * @param _address address of deployed contract with bytecode containing concat(gated-cleanup-logic, data)
     * @return data string read from contract bytecode
     */
    function readFromBytecode(address _address)
        internal
        view
        returns (string memory data)
    {
<<<<<<< HEAD
        // get the size of the data
        uint256 bytecodeSize = _bytecodeSizeAt(_address);
=======
        // get the size of the bytecode
        uint256 codeSize = _codeSizeAt(_address);
>>>>>>> 803fc3fe
        // handle case where address contains code < DATA_OFFSET
        // note: the first check here also captures the case where bytecodeSize == 0
        //       implicitly, but we add the second check of (bytecodeSize == 0)
        //       as a fall-through that will never execute unless `DATA_OFFSET`
        //       is set to 0 at some point.
        if ((bytecodeSize < DATA_OFFSET) || (bytecodeSize == 0)) {
            revert("ContractAsStorage: Read Error");
        }
        // handle case where address contains code >= DATA_OFFSET
        // decrement by DATA_OFFSET to account for purge logic
        uint256 size;
        unchecked {
            size = bytecodeSize - DATA_OFFSET;
        }

        assembly {
            // allocate free memory
            data := mload(0x40)
            // update free memory pointer
            // use and(x, not(0x1f) as cheaper equivalent to sub(x, mod(x, 0x20)).
            // adding 0x1f to size + logic above ensures the free memory pointer
            // remains word-aligned, following the Solidity convention.
            mstore(0x40, add(data, and(add(add(size, 0x20), 0x1f), not(0x1f))))
            // store length of data in first 32 bytes
            mstore(data, size)
            // copy code to memory, excluding the gated-cleanup-logic
            extcodecopy(_address, add(data, 0x20), DATA_OFFSET, size)
        }
    }

    /*//////////////////////////////////////////////////////////////
                              DELETE LOGIC
    //////////////////////////////////////////////////////////////*/

    /**
     * @notice Purge contract bytecode for cleanup purposes
     * @param _address address of deployed contract with bytecode containing concat(gated-cleanup-logic, data)
     * @dev This method is only callable by the address of the contract that originally deployed the bytecode
     *      being purged. If this method is called by any other address, it will revert with the `INVALID` op-code.
     */
    function purgeBytecode(address _address) internal {
        // deployed bytecode (above) handles all logic for purging state, so no
        // call data is expected to be passed along to perform data purge
        _address.call("");
    }

    /*//////////////////////////////////////////////////////////////
                          INTERNAL HELPER LOGIC
    //////////////////////////////////////////////////////////////*/

    /**
        @notice Returns the size of the bytecode at address `_address`
        @param _address address that may or may not contain bytecode
        @return size size of the bytecode code at `_address`
    */
    function _bytecodeSizeAt(address _address)
        private
        view
        returns (uint256 size)
    {
        assembly {
            size := extcodesize(_address)
        }
    }
}<|MERGE_RESOLUTION|>--- conflicted
+++ resolved
@@ -153,13 +153,8 @@
         view
         returns (string memory data)
     {
-<<<<<<< HEAD
-        // get the size of the data
+        // get the size of the bytecode
         uint256 bytecodeSize = _bytecodeSizeAt(_address);
-=======
-        // get the size of the bytecode
-        uint256 codeSize = _codeSizeAt(_address);
->>>>>>> 803fc3fe
         // handle case where address contains code < DATA_OFFSET
         // note: the first check here also captures the case where bytecodeSize == 0
         //       implicitly, but we add the second check of (bytecodeSize == 0)
