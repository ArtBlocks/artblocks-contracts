--- conflicted
+++ resolved
@@ -50,12 +50,12 @@
     uint256 internal constant DATA_OFFSET = 65;
 
     // Define the set of known *historic* offset values for where the "meta bytes" end, and the "data bytes" begin.
-<<<<<<< HEAD
+    // SSTORE2 deployed storage contracts take the general format of:
+    // concat(0x00, data)
+    // note: this is true for both variants of the SSTORE2 library
     uint256 internal constant SSTORE2_FALLBACK_DATA_OFFSET = 1;
-=======
     // V0 deployed storage contracts take the general format of:
     // concat(gated-cleanup-logic, deployer-address, data)
->>>>>>> 671ef035
     uint256 internal constant V0_ADDRESS_OFFSET = 72;
     uint256 internal constant V0_DATA_OFFSET = 104;
     // V1 deployed storage contracts take the general format of:
@@ -153,14 +153,9 @@
     //////////////////////////////////////////////////////////////*/
 
     /**
-<<<<<<< HEAD
      * @notice Read a string from contract bytecode, with an explicitly provided offset
-     * @param _address address of deployed contract to read from
+     * @param _address address of deployed contract with bytecode stored in the V0 or V1 format
      * @param _offset offset to read from in contract bytecode, explicitly provided (not calculated)
-=======
-     * @notice Read a string from contract bytecode
-     * @param _address address of deployed contract with bytecode stored in the V0 or V1 format
->>>>>>> 671ef035
      * @return data string read from contract bytecode
      * @dev This function performs no input validation on the provided contract,
      *      other than that there is content to read (but not that its a "storage contract")
@@ -171,16 +166,8 @@
     ) internal view returns (string memory data) {
         // get the size of the bytecode
         uint256 bytecodeSize = _bytecodeSizeAt(_address);
-        // handle case where address contains code < dataOffset
-<<<<<<< HEAD
-        // note: the first check here also captures the case where
-        //       (bytecodeSize == 0) implicitly, but we add the second check of
-        //       (bytecodeSize == 0) as a fall-through that will never execute
-        //       unless `dataOffset` is set to 0 at some point.
-        if ((bytecodeSize < _offset) || (bytecodeSize == 0)) {
-=======
-        if (bytecodeSize < dataOffset) {
->>>>>>> 671ef035
+        // handle case where address contains code < _offset
+        if (bytecodeSize < _offset) {
             revert("ContractAsStorage: Read Error");
         }
 
@@ -237,21 +224,12 @@
         uint256 bytecodeSize = _bytecodeSizeAt(_address);
         // the dataOffset for the bytecode
         uint256 addressOffset = _bytecodeAddressOffsetAt(_address);
-<<<<<<< HEAD
         // validate that version is readable
         if (addressOffset == 0) {
             revert("ContractAsStorage: Unsupported Version");
         }
-        // handle case where address contains code < addressOffset
-        // note: the first check here also captures the case where
-        //       (bytecodeSize == 0) implicitly, but we add the second check of
-        //       (bytecodeSize == 0) as a fall-through that will never execute
-        //       unless `addressOffset` is set to 0 at some point.
-        if ((bytecodeSize < addressOffset) || (bytecodeSize == 0)) {
-=======
         // handle case where address contains code < addressOffset + 32 (address takes a whole slot)
         if (bytecodeSize < (addressOffset + 32)) {
->>>>>>> 671ef035
             revert("ContractAsStorage: Read Error");
         }
 
