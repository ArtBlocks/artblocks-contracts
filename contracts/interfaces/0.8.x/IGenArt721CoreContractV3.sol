--- conflicted
+++ resolved
@@ -15,15 +15,6 @@
      */
     event MinterUpdated(address indexed _currentMinter);
 
-<<<<<<< HEAD
-    // version of the core contract
-    function coreVersion() external view returns (string memory);
-
-    // owner (pre-V3 was named admin) of contract
-    function owner() external view returns (address);
-
-    // backwards-compatible admin - equal to owner()
-=======
     // version and type of the core contract
     // coreVersion is a string of the form "0.x.y"
     function coreVersion() external view returns (string memory);
@@ -31,8 +22,10 @@
     // coreType is a string of the form "GenArt721CoreV3"
     function coreType() external view returns (string memory);
 
-    // getter function of public variable
->>>>>>> dbbbf3e4
+    // owner (pre-V3 was named admin) of contract
+    function owner() external view returns (address);
+
+    // backwards-compatible admin - equal to owner()
     function admin() external view returns (address);
 
     // getter function of public variable
